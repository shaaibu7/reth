--- conflicted
+++ resolved
@@ -17,11 +17,8 @@
 use revm_primitives::map::DefaultHashBuilder;
 use std::time::Instant;
 
-<<<<<<< HEAD
-pub(crate) type Cache<K, V> = moka::sync::Cache<K, V, alloy_primitives::map::DefaultHashBuilder>;
-=======
-type Cache<K, V> = mini_moka::sync::Cache<K, V, alloy_primitives::map::DefaultHashBuilder>;
->>>>>>> 628ac03c
+pub(crate) type Cache<K, V> =
+    mini_moka::sync::Cache<K, V, alloy_primitives::map::DefaultHashBuilder>;
 
 /// A wrapper of a state provider and a shared cache.
 pub(crate) struct CachedStateProvider<S> {
