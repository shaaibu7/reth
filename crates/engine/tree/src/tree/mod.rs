--- conflicted
+++ resolved
@@ -2230,7 +2230,7 @@
         let consistent_view = ConsistentDbView::new_with_latest_tip(self.provider.clone())?;
 
         let input = self
-            .compute_trie_input(consistent_view.clone(), block.parent_hash)
+            .compute_trie_input(consistent_view.clone(), block.header().parent_hash())
             .map_err(|e| InsertBlockErrorKindTwo::Other(Box::new(e)))?;
         let state_root_config = StateRootConfig { consistent_view, input: Arc::new(input) };
         let state_root_task = StateRootTask::new(state_root_config);
@@ -2271,22 +2271,15 @@
         // per thread and it might end up with a different view of the database.
         let persistence_in_progress = self.persistence_state.in_progress();
         if !persistence_in_progress {
-<<<<<<< HEAD
             let consistent_view = ConsistentDbView::new_with_latest_tip(self.provider.clone())?;
             let mut input = self
-                .compute_trie_input(consistent_view.clone(), block.parent_hash)
+                .compute_trie_input(consistent_view.clone(), block.header().parent_hash())
                 .map_err(|e| InsertBlockErrorKindTwo::Other(Box::new(e)))?;
             // Extend with block we are validating root for.
             input.append_ref(&hashed_state);
 
             state_root_result = match self.compute_state_root_parallel(consistent_view, input) {
                 Ok((state_root, trie_output)) => Some((state_root, trie_output, Instant::now())),
-=======
-            state_root_result = match self
-                .compute_state_root_parallel(block.header().parent_hash(), &hashed_state)
-            {
-                Ok((state_root, trie_output)) => Some((state_root, trie_output)),
->>>>>>> fdc9b318
                 Err(ParallelStateRootError::Provider(ProviderError::ConsistentView(error))) => {
                     debug!(target: "engine", %error, "Parallel state root computation failed consistency check, falling back");
                     None
