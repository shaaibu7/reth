--- conflicted
+++ resolved
@@ -20,11 +20,7 @@
     PayloadValidationError,
 };
 use block_buffer::BlockBuffer;
-<<<<<<< HEAD
-use cached_state::ProviderCaches;
-=======
-use cached_state::SavedCache;
->>>>>>> 628ac03c
+use cached_state::{ProviderCaches, SavedCache};
 use error::{InsertBlockError, InsertBlockErrorKind, InsertBlockFatalError};
 use persistence_state::CurrentPersistenceAction;
 use reth_chain_state::{
@@ -76,7 +72,7 @@
     sync::{
         atomic::AtomicBool,
         mpsc::{Receiver, RecvError, RecvTimeoutError, Sender},
-        Arc,
+        Arc, RwLock,
     },
     time::{Duration, Instant},
 };
@@ -577,15 +573,10 @@
     invalid_block_hook: Box<dyn InvalidBlockHook<N>>,
     /// The engine API variant of this handler
     engine_kind: EngineApiKind,
-<<<<<<< HEAD
+    /// The most recent cache used for execution.
+    most_recent_cache: Option<SavedCache>,
     /// Thread pool used for the state root task and prewarming
     thread_pool: Arc<rayon::ThreadPool>,
-=======
-    /// The most recent cache used for execution.
-    most_recent_cache: Option<SavedCache>,
-    /// state root task thread pool
-    state_root_task_pool: Arc<rayon::ThreadPool>,
->>>>>>> 628ac03c
 }
 
 impl<N, P: Debug, E: Debug, T: EngineTypes + Debug, V: Debug, C: Debug> std::fmt::Debug
@@ -681,12 +672,8 @@
             incoming_tx,
             invalid_block_hook: Box::new(NoopInvalidBlockHook),
             engine_kind,
-<<<<<<< HEAD
+            most_recent_cache: None,
             thread_pool,
-=======
-            most_recent_cache: None,
-            state_root_task_pool,
->>>>>>> 628ac03c
         }
     }
 
@@ -2394,7 +2381,6 @@
             return Err(e.into())
         }
 
-<<<<<<< HEAD
         let sealed_block = Arc::new(block.clone_sealed_block());
 
         // We only run the parallel state root if we are currently persisting blocks that are all
@@ -2413,11 +2399,29 @@
         let (state_root_handle, state_root_task_config, state_root_sender, state_hook) =
             if is_descendant_of_persisting_blocks && self.config.use_state_root_task() {
                 let consistent_view = ConsistentDbView::new_with_latest_tip(self.provider.clone())?;
-                let state_root_config = StateRootConfig::new_from_input(
-                    consistent_view.clone(),
-                    self.compute_trie_input(consistent_view, block.header().parent_hash())
-                        .map_err(|e| InsertBlockErrorKind::Other(Box::new(e)))?,
-                );
+
+                // Compute trie input
+                let trie_input_start = Instant::now();
+                let trie_input = self
+                    .compute_trie_input(consistent_view.clone(), block.header().parent_hash())
+                    .map_err(|e| InsertBlockErrorKind::Other(Box::new(e)))?;
+
+                // Create state root config
+                let config_start = Instant::now();
+                let state_root_config =
+                    StateRootConfig::new_from_input(consistent_view, trie_input);
+
+                let trie_input_elapsed = config_start - trie_input_start;
+                self.metrics
+                    .block_validation
+                    .trie_input_duration
+                    .set(trie_input_elapsed.as_secs_f64());
+
+                let config_elapsed = config_start.elapsed();
+                self.metrics
+                    .block_validation
+                    .state_root_config_duration
+                    .set(config_elapsed.as_secs_f64());
 
                 let state_root_task =
                     StateRootTask::new(state_root_config.clone(), self.thread_pool.clone());
@@ -2435,16 +2439,6 @@
 
         // Use cached state provider before executing, used in execution after prewarming threads
         // complete
-        let caches = ProviderCacheBuilder::default().build_caches();
-        let cache_metrics = CachedStateMetrics::zeroed();
-        let state_provider = CachedStateProvider::new_with_caches(
-            state_provider,
-            caches.clone(),
-            cache_metrics.clone(),
-        );
-=======
-        // Use cached state provider before executing, this does nothing currently, will be used in
-        // prewarming
         let (caches, cache_metrics) =
             if let Some(cache) = self.take_latest_cache(block.parent_hash()) {
                 cache.split()
@@ -2452,12 +2446,14 @@
                 (ProviderCacheBuilder::default().build_caches(), CachedStateMetrics::zeroed())
             };
 
-        let state_provider =
-            CachedStateProvider::new_with_caches(state_provider, caches, cache_metrics);
-
-        let sealed_block = Arc::new(block.clone_sealed_block());
-        trace!(target: "engine::tree", block=?block_num_hash, "Executing block");
->>>>>>> 628ac03c
+        let state_provider = CachedStateProvider::new_with_caches(
+            state_provider,
+            caches.clone(),
+            cache_metrics.clone(),
+        );
+
+        // Lock for state updates
+        let cache_lock = Arc::new(RwLock::new(()));
 
         if self.config.use_caching_and_prewarming() {
             debug!(target: "engine::tree", "Spawning prewarm threads");
@@ -2478,6 +2474,7 @@
                     cache_metrics.clone(),
                     state_root_sender,
                     execution_finished.clone(),
+                    cache_lock.clone(),
                 )?;
                 let elapsed = start.elapsed();
                 debug!(target: "engine::tree", ?tx_idx, elapsed = ?elapsed, "Spawned transaction prewarm");
@@ -2493,7 +2490,7 @@
         let execution_start = Instant::now();
         let output = self.metrics.executor.execute_metered(executor, &block, state_hook)?;
         let execution_time = execution_start.elapsed();
-        trace!(target: "engine::tree", elapsed = ?execution_time, number=?block_num_hash.number, "Executed block");
+        info!(target: "engine::tree", elapsed = ?execution_time, number=?block_num_hash.number, "Executed block");
 
         // Ensure that prewarm tasks don't send proof messages after state hook sender is
         // dropped
@@ -2576,13 +2573,23 @@
         }
 
         self.metrics.block_validation.record_state_root(&trie_output, root_elapsed.as_secs_f64());
-        debug!(target: "engine::tree", ?root_elapsed, block=?block_num_hash, "Calculated state root");
+        info!(target: "engine::tree", ?root_elapsed, block=?block_num_hash, "Calculated state root");
+
+        // we have to wait for all prewarm tasks to finish before we can update the state
+        let cache_lock_wait_start = Instant::now();
+        drop(cache_lock.write().unwrap());
+        let cache_lock_wait_elapsed = cache_lock_wait_start.elapsed();
+        debug!(target: "engine::tree", ?cache_lock_wait_elapsed, block=?block_num_hash, "Acquired cache lock");
+
+        let save_cache_start = Instant::now();
 
         // apply state updates to cache and save it
         let Ok(saved_cache) = state_provider.save_cache(sealed_block.hash(), &output.state) else {
             todo!("error bubbling for save_cache errors")
         };
         self.most_recent_cache = Some(saved_cache);
+        let save_cache_elapsed = save_cache_start.elapsed();
+        info!(target: "engine::tree", ?save_cache_elapsed, block=?block_num_hash, "Saved cache");
 
         let executed: ExecutedBlockWithTrieUpdates<N> = ExecutedBlockWithTrieUpdates {
             block: ExecutedBlock {
@@ -2677,6 +2684,7 @@
         cache_metrics: CachedStateMetrics,
         state_root_sender: Option<Sender<StateRootMessage>>,
         execution_finished: Arc<AtomicBool>,
+        cache_lock: Arc<RwLock<()>>,
     ) -> Result<(), InsertBlockErrorKind> {
         let Some(state_provider) = self.state_provider(block.parent_hash())? else {
             error!(target: "engine::tree", parent=?block.parent_hash(), "Could not get state provider for prewarm");
@@ -2692,6 +2700,7 @@
 
         // spawn task executing the individual tx
         self.thread_pool.spawn(move || {
+            let read = cache_lock.read().unwrap();
             let state_provider = StateProviderDatabase::new(&state_provider);
 
             // create a new executor and disable nonce checks in the env
@@ -2713,6 +2722,9 @@
                     return
                 }
             };
+
+            // drop reader so we can update the state and save the cache
+            drop(read);
 
             // if execution is finished there is no point to sending proof targets
             if execution_finished.load(std::sync::atomic::Ordering::Relaxed) {
@@ -3095,7 +3107,9 @@
     use alloy_consensus::Header;
     use alloy_primitives::Bytes;
     use alloy_rlp::Decodable;
-    use alloy_rpc_types_engine::{CancunPayloadFields, ExecutionPayloadSidecar};
+    use alloy_rpc_types_engine::{
+        CancunPayloadFields, ExecutionPayloadSidecar, ExecutionPayloadV1, ExecutionPayloadV3,
+    };
     use assert_matches::assert_matches;
     use reth_chain_state::{test_utils::TestBlockBuilder, BlockState};
     use reth_chainspec::{ChainSpec, HOLESKY, MAINNET};
@@ -3107,7 +3121,6 @@
     use reth_evm_ethereum::EthEvmConfig;
     use reth_primitives_traits::Block as _;
     use reth_provider::test_utils::MockEthProvider;
-    use reth_rpc_types_compat::engine::{block_to_payload_v1, payload::block_to_payload_v3};
     use reth_trie::{updates::TrieUpdates, HashedPostState};
     use std::{
         str::FromStr,
@@ -3380,7 +3393,10 @@
             &mut self,
             block: RecoveredBlock<reth_ethereum_primitives::Block>,
         ) {
-            let payload = block_to_payload_v3(block.clone_sealed_block());
+            let payload = ExecutionPayloadV3::from_block_unchecked(
+                block.hash(),
+                &block.clone_sealed_block().into_block(),
+            );
             self.tree
                 .on_new_payload(
                     payload.into(),
@@ -3647,7 +3663,7 @@
         let block = Block::decode(&mut data.as_ref()).unwrap();
         let sealed = block.seal_slow();
         let hash = sealed.hash();
-        let payload = block_to_payload_v1(sealed.clone());
+        let payload = ExecutionPayloadV1::from_block_unchecked(hash, &sealed.clone().into_block());
 
         let mut test_harness = TestHarness::new(HOLESKY.clone());
 
@@ -3687,7 +3703,8 @@
         let data = Bytes::from_str(s).unwrap();
         let block: Block = Block::decode(&mut data.as_ref()).unwrap();
         let sealed = block.seal_slow();
-        let payload = block_to_payload_v1(sealed);
+        let payload =
+            ExecutionPayloadV1::from_block_unchecked(sealed.hash(), &sealed.clone().into_block());
 
         let mut test_harness =
             TestHarness::new(HOLESKY.clone()).with_backfill_state(BackfillSyncState::Active);
