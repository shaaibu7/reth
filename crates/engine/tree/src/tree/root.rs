//! State root task related functionality.

use alloy_primitives::map::{HashMap, HashSet};
use rayon::iter::{ParallelBridge, ParallelIterator};
use reth_evm::system_calls::OnStateHook;
use reth_provider::{
    providers::ConsistentDbView, BlockReader, DBProvider, DatabaseProviderFactory,
    StateCommitmentProvider,
};
use reth_trie::{
    hashed_cursor::HashedPostStateCursorFactory,
    prefix_set::TriePrefixSetsMut,
    proof::{Proof, StorageProof},
    trie_cursor::InMemoryTrieCursorFactory,
    updates::{TrieUpdates, TrieUpdatesSorted},
    HashedPostState, HashedPostStateSorted, HashedStorage, MultiProof, Nibbles, TrieInput,
};
use reth_trie_db::{DatabaseHashedCursorFactory, DatabaseTrieCursorFactory};
use reth_trie_parallel::{proof::ParallelProof, root::ParallelStateRootError};
use reth_trie_sparse::{
    errors::{SparseStateTrieResult, SparseTrieError},
    SparseStateTrie,
};
use revm_primitives::{keccak256, map::DefaultHashBuilder, EvmState, B256};
use std::{
    collections::BTreeMap,
    ops::Deref,
    sync::{
        mpsc::{self, channel, Receiver, Sender},
        Arc,
    },
    time::{Duration, Instant},
};
use tracing::{debug, error, trace};

/// The level below which the sparse trie hashes are calculated in [`update_sparse_trie`].
const SPARSE_TRIE_INCREMENTAL_LEVEL: usize = 2;

/// Result of the state root calculation
pub(crate) type StateRootResult = Result<(B256, TrieUpdates), ParallelStateRootError>;

/// Handle to a spawned state root task.
#[derive(Debug)]
pub(crate) struct StateRootHandle {
    /// Channel for receiving the final result.
    rx: mpsc::Receiver<(StateRootResult, Instant)>,
}

impl StateRootHandle {
    /// Creates a new handle from a receiver.
    pub(crate) const fn new(rx: mpsc::Receiver<(StateRootResult, Instant)>) -> Self {
        Self { rx }
    }

    /// Waits for the state root calculation to complete.
    pub(crate) fn wait_for_result(self) -> (StateRootResult, Instant) {
        self.rx.recv().expect("state root task was dropped without sending result")
    }
}

/// Common configuration for state root tasks
#[derive(Debug)]
pub(crate) struct StateRootConfig<Factory> {
    /// View over the state in the database.
    pub consistent_view: ConsistentDbView<Factory>,
    /// Latest trie input.
    pub input: Arc<TrieInput>,
}

/// Messages used internally by the state root task
#[derive(Debug)]
pub(crate) enum StateRootMessage {
    /// New state update from transaction execution
    StateUpdate(EvmState),
    /// Proof calculation completed for a specific state update
    ProofCalculated {
        /// The calculated proof
        proof: MultiProof,
        /// The state update that was used to calculate the proof
        state_update: HashedPostState,
        /// The index of this proof in the sequence of state updates
        sequence_number: u64,
    },
    /// State root calculation completed
    RootCalculated {
        /// The updated sparse trie
        trie: Box<SparseStateTrie>,
        /// Time taken to calculate the root
        elapsed: Duration,
    },
    /// Signals state update stream end.
    FinishedStateUpdates,
}

/// Handle to track proof calculation ordering
#[derive(Debug, Default)]
pub(crate) struct ProofSequencer {
    /// The next proof sequence number to be produced.
    next_sequence: u64,
    /// The next sequence number expected to be delivered.
    next_to_deliver: u64,
    /// Buffer for out-of-order proofs and corresponding state updates
    pending_proofs: BTreeMap<u64, (MultiProof, HashedPostState)>,
}

impl ProofSequencer {
    /// Creates a new proof sequencer
    pub(crate) fn new() -> Self {
        Self::default()
    }

    /// Gets the next sequence number and increments the counter
    pub(crate) fn next_sequence(&mut self) -> u64 {
        let seq = self.next_sequence;
        self.next_sequence += 1;
        seq
    }

    /// Adds a proof with the corresponding state update and returns all sequential proofs and state
    /// updates if we have a continuous sequence
    pub(crate) fn add_proof(
        &mut self,
        sequence: u64,
        proof: MultiProof,
        state_update: HashedPostState,
    ) -> Vec<(MultiProof, HashedPostState)> {
        if sequence >= self.next_to_deliver {
            self.pending_proofs.insert(sequence, (proof, state_update));
        }

        // return early if we don't have the next expected proof
        if !self.pending_proofs.contains_key(&self.next_to_deliver) {
            return Vec::new()
        }

        let mut consecutive_proofs = Vec::with_capacity(self.pending_proofs.len());
        let mut current_sequence = self.next_to_deliver;

        // keep collecting proofs and state updates as long as we have consecutive sequence numbers
        while let Some((proof, state_update)) = self.pending_proofs.remove(&current_sequence) {
            consecutive_proofs.push((proof, state_update));
            current_sequence += 1;

            // if we don't have the next number, stop collecting
            if !self.pending_proofs.contains_key(&current_sequence) {
                break;
            }
        }

        self.next_to_deliver += consecutive_proofs.len() as u64;

        consecutive_proofs
    }

    /// Returns true if we still have pending proofs
    pub(crate) fn has_pending(&self) -> bool {
        !self.pending_proofs.is_empty()
    }
}

/// A wrapper for the sender that signals completion when dropped
#[allow(dead_code)]
pub(crate) struct StateHookSender(Sender<StateRootMessage>);

#[allow(dead_code)]
impl StateHookSender {
    pub(crate) const fn new(inner: Sender<StateRootMessage>) -> Self {
        Self(inner)
    }
}

impl Deref for StateHookSender {
    type Target = Sender<StateRootMessage>;

    fn deref(&self) -> &Self::Target {
        &self.0
    }
}

impl Drop for StateHookSender {
    fn drop(&mut self) {
        // Send completion signal when the sender is dropped
        let _ = self.0.send(StateRootMessage::FinishedStateUpdates);
    }
}

fn evm_state_to_hashed_post_state(update: EvmState) -> HashedPostState {
    let mut hashed_state = HashedPostState::default();

    for (address, account) in update {
        if account.is_touched() {
            let hashed_address = keccak256(address);
            trace!(target: "engine::root", ?address, ?hashed_address, "Adding account to state update");

            let destroyed = account.is_selfdestructed();
            let info = if destroyed { None } else { Some(account.info.into()) };
            hashed_state.accounts.insert(hashed_address, info);

            let mut changed_storage_iter = account
                .storage
                .into_iter()
                .filter_map(|(slot, value)| {
                    value.is_changed().then(|| {
                                let hashed_slot = keccak256(B256::from(slot));
                                trace!(target: "engine::root", ?address, ?hashed_address, ?slot, ?hashed_slot, "Adding storage to state update");
                                (hashed_slot, value.present_value)
                    })
                })
                .peekable();

            if destroyed || changed_storage_iter.peek().is_some() {
                hashed_state.storages.insert(
                    hashed_address,
                    HashedStorage::from_iter(destroyed, changed_storage_iter),
                );
            }
        }
    }

    hashed_state
}

/// Standalone task that receives a transaction state stream and updates relevant
/// data structures to calculate state root.
///
/// It is responsible of  initializing a blinded sparse trie and subscribe to
/// transaction state stream. As it receives transaction execution results, it
/// fetches the proofs for relevant accounts from the database and reveal them
/// to the tree.
/// Then it updates relevant leaves according to the result of the transaction.
#[derive(Debug)]
pub(crate) struct StateRootTask<Factory> {
    /// Task configuration.
    config: StateRootConfig<Factory>,
    /// Receiver for state root related messages.
    rx: Receiver<StateRootMessage>,
    /// Sender for state root related messages.
    tx: Sender<StateRootMessage>,
    /// Proof targets that have been already fetched.
    fetched_proof_targets: HashMap<B256, HashSet<B256>>,
    /// Proof sequencing handler.
    proof_sequencer: ProofSequencer,
    /// The sparse trie used for the state root calculation. If [`None`], then update is in
    /// progress.
    sparse_trie: Option<Box<SparseStateTrie>>,
}

#[allow(dead_code)]
impl<Factory> StateRootTask<Factory>
where
    Factory: DatabaseProviderFactory<Provider: BlockReader>
        + StateCommitmentProvider
        + Clone
        + Send
        + Sync
        + 'static,
{
    /// Creates a new state root task with the unified message channel
    pub(crate) fn new(config: StateRootConfig<Factory>) -> Self {
        let (tx, rx) = channel();

        Self {
            config,
            rx,
            tx,
            fetched_proof_targets: Default::default(),
            proof_sequencer: ProofSequencer::new(),
            sparse_trie: Some(Box::new(SparseStateTrie::default().with_updates(true))),
        }
    }

    /// Spawns the state root task and returns a handle to await its result.
    pub(crate) fn spawn(self) -> StateRootHandle {
        let (tx, rx) = mpsc::sync_channel(1);
        std::thread::Builder::new()
            .name("State Root Task".to_string())
            .spawn(move || {
                debug!(target: "engine::tree", "Starting state root task");
                let result = self.run();
                let _ = tx.send((result, Instant::now()));
            })
            .expect("failed to spawn state root thread");

        StateRootHandle::new(rx)
    }

    /// Returns a state hook to be used to send state updates to this task.
    pub(crate) fn state_hook(&self) -> impl OnStateHook {
        let state_hook = StateHookSender::new(self.tx.clone());

        move |state: &EvmState| {
            if let Err(error) = state_hook.send(StateRootMessage::StateUpdate(state.clone())) {
                error!(target: "engine::root", ?error, "Failed to send state update");
            }
        }
    }

    /// Handles state updates.
    ///
    /// Returns proof targets derived from the state update.
    fn on_state_update(
        view: ConsistentDbView<Factory>,
        input: Arc<TrieInput>,
        update: EvmState,
        fetched_proof_targets: &mut HashMap<B256, HashSet<B256>>,
        proof_sequence_number: u64,
        state_root_message_sender: Sender<StateRootMessage>,
    ) {
        let hashed_state_update = evm_state_to_hashed_post_state(update);

        let proof_targets = get_proof_targets(&hashed_state_update, fetched_proof_targets);
        for (address, slots) in &proof_targets {
            fetched_proof_targets.entry(*address).or_default().extend(slots)
        }

        // Dispatch proof gathering for this state update
        trace!(
            target: "engine::root",
            sequence = proof_sequence_number,
            ?proof_targets,
            "Spawning proof task"
        );
        rayon::spawn(move || {
            let result = ParallelProof::new(view, input.clone()).multiproof(proof_targets);

            match result {
                Ok(proof) => {
                    let _ = state_root_message_sender.send(StateRootMessage::ProofCalculated {
                        proof,
                        state_update: hashed_state_update,
                        sequence_number: proof_sequence_number,
                    });
                }
                Err(e) => {
                    error!(target: "engine::root", error = ?e, "Could not calculate multiproof");
                }
            }
        });
    }

    /// Handler for new proof calculated, aggregates all the existing sequential proofs.
    fn on_proof(
        &mut self,
        sequence_number: u64,
        proof: MultiProof,
        state_update: HashedPostState,
    ) -> Option<(MultiProof, HashedPostState)> {
        let ready_proofs = self.proof_sequencer.add_proof(sequence_number, proof, state_update);

        if ready_proofs.is_empty() {
            None
        } else {
            // Merge all ready proofs and state updates
            ready_proofs.into_iter().reduce(|mut acc, (proof, state_update)| {
                acc.0.extend(proof);
                acc.1.extend(state_update);
                acc
            })
        }
    }

    /// Spawns root calculation with the current state and proofs.
    fn spawn_root_calculation(&mut self, state: HashedPostState, multiproof: MultiProof) {
        let Some(trie) = self.sparse_trie.take() else { return };

        trace!(
            target: "engine::root",
            account_proofs = multiproof.account_subtree.len(),
            storage_proofs = multiproof.storages.len(),
            "Spawning root calculation"
        );

        // TODO(alexey): store proof targets in `ProofSequecner` to avoid recomputing them
        let targets = get_proof_targets(&state, &HashMap::default());
        let provider_ro = self.config.consistent_view.provider_ro();
        let nodes_sorted = self.config.input.nodes.clone().into_sorted();
        let state_sorted = self.config.input.state.clone().into_sorted();
        let prefix_sets = self.config.input.prefix_sets.clone();

        let tx = self.tx.clone();
        rayon::spawn(move || {
            let Ok(provider_ro) = provider_ro else {
                error!(target: "engine::root", "Failed to get read-only provider for sparse trie update");
                return;
            };

            let result = update_sparse_trie::<Factory>(
                trie,
                multiproof,
                targets,
                state,
                provider_ro,
                nodes_sorted,
                state_sorted,
                prefix_sets,
            );
            match result {
                Ok((trie, elapsed)) => {
                    trace!(
                        target: "engine::root",
                        ?elapsed,
                        "Root calculation completed, sending result"
                    );
                    let _ = tx.send(StateRootMessage::RootCalculated { trie, elapsed });
                }
                Err(e) => {
                    error!(target: "engine::root", error = ?e, "Could not calculate state root");
                }
            }
        });
    }

    fn run(mut self) -> StateRootResult {
        let mut current_state_update = HashedPostState::default();
        let mut current_multiproof = MultiProof::default();
        let mut updates_received = 0;
        let mut proofs_processed = 0;
        let mut roots_calculated = 0;
        let mut updates_finished = false;

        loop {
            match self.rx.recv() {
                Ok(message) => match message {
                    StateRootMessage::StateUpdate(state) => {
                        updates_received += 1;
                        trace!(
                            target: "engine::root",
                            len = state.len(),
                            total_updates = updates_received,
                            "Received new state update"
                        );
                        Self::on_state_update(
                            self.config.consistent_view.clone(),
                            self.config.input.clone(),
                            state,
                            &mut self.fetched_proof_targets,
                            self.proof_sequencer.next_sequence(),
                            self.tx.clone(),
                        );
                    }
                    StateRootMessage::FinishedStateUpdates => {
                        updates_finished = true;
                    }
                    StateRootMessage::ProofCalculated { proof, state_update, sequence_number } => {
                        proofs_processed += 1;
                        trace!(
                            target: "engine::root",
                            sequence = sequence_number,
                            total_proofs = proofs_processed,
                            ?proof,
                            "Proof calculated"
                        );

                        if let Some((combined_proof, combined_state_update)) =
                            self.on_proof(sequence_number, proof, state_update)
                        {
                            if self.sparse_trie.is_none() {
                                current_multiproof.extend(combined_proof);
                                current_state_update.extend(combined_state_update);
                            } else {
                                self.spawn_root_calculation(combined_state_update, combined_proof);
                            }
                        }
                    }
                    StateRootMessage::RootCalculated { trie, elapsed } => {
                        roots_calculated += 1;
                        trace!(
                            target: "engine::root",
                            ?elapsed,
                            roots_calculated,
                            proofs = proofs_processed,
                            updates = updates_received,
                            "Computed intermediate root"
                        );
                        self.sparse_trie = Some(trie);

                        let has_new_proofs = !current_multiproof.account_subtree.is_empty() ||
                            !current_multiproof.storages.is_empty();
                        let all_proofs_received = proofs_processed >= updates_received;
                        let no_pending = !self.proof_sequencer.has_pending();

                        trace!(
                            target: "engine::root",
                            has_new_proofs,
                            all_proofs_received,
                            no_pending,
                            "State check"
                        );

                        // only spawn new calculation if we have accumulated new proofs
                        if has_new_proofs {
                            trace!(
                                target: "engine::root",
                                account_proofs = current_multiproof.account_subtree.len(),
                                storage_proofs = current_multiproof.storages.len(),
                                "Spawning subsequent root calculation"
                            );
                            self.spawn_root_calculation(
                                std::mem::take(&mut current_state_update),
                                std::mem::take(&mut current_multiproof),
                            );
                        } else if all_proofs_received && no_pending && updates_finished {
                            debug!(
                                target: "engine::root",
                                total_updates = updates_received,
                                total_proofs = proofs_processed,
                                roots_calculated,
                                "All proofs processed, ending calculation"
                            );
                            let mut trie = self
                                .sparse_trie
                                .take()
                                .expect("sparse trie update should not be in progress");
                            let root = trie.root().expect("sparse trie should be revealed");
                            let trie_updates = trie
                                .take_trie_updates()
                                .expect("sparse trie should have updates retention enabled");
                            return Ok((root, trie_updates));
                        }
                    }
                },
                Err(_) => {
                    // this means our internal message channel is closed, which shouldn't happen
                    // in normal operation since we hold both ends
                    error!(
                        target: "engine::root",
                        "Internal message channel closed unexpectedly"
                    );
                    return Err(ParallelStateRootError::Other(
                        "Internal message channel closed unexpectedly".into(),
                    ));
                }
            }
        }
    }
}

/// Returns accounts only with those storages that were not already fetched, and
/// if there are no such storages and the account itself was already fetched, the
/// account shouldn't be included.
fn get_proof_targets(
    state_update: &HashedPostState,
    fetched_proof_targets: &HashMap<B256, HashSet<B256>>,
) -> HashMap<B256, HashSet<B256>> {
    trace!(target: "engine::root", ?fetched_proof_targets, "Get proof targets");

    let mut targets = HashMap::default();

    // first collect all new accounts (not previously fetched)
    for &hashed_address in state_update.accounts.keys() {
        if !fetched_proof_targets.contains_key(&hashed_address) {
            trace!(target: "engine::root", ?hashed_address, "Adding account to proof targets");
            targets.insert(hashed_address, HashSet::default());
        }
    }

    // then process storage slots for all accounts in the state update
    for (hashed_address, storage) in &state_update.storages {
        let fetched = fetched_proof_targets.get(hashed_address);
        let mut changed_slots = storage
            .storage
            .keys()
            .filter(|slot| !fetched.is_some_and(|f| f.contains(*slot)))
            .peekable();

        if changed_slots.peek().is_some() {
            trace!(target: "engine::root", ?hashed_address, ?changed_slots, "Adding storage slots to proof targets");
            targets.entry(*hashed_address).or_default().extend(changed_slots);
        }
    }

    targets
}

/// Updates the sparse trie with the given proofs and state, and returns the updated trie and the
/// time it took.
fn update_sparse_trie<Factory: DatabaseProviderFactory>(
    mut trie: Box<SparseStateTrie>,
    multiproof: MultiProof,
    targets: HashMap<B256, HashSet<B256>>,
    state: HashedPostState,
    provider: Factory::Provider,
    input_nodes_sorted: TrieUpdatesSorted,
    input_state_sorted: HashedPostStateSorted,
    prefix_sets: TriePrefixSetsMut,
) -> SparseStateTrieResult<(Box<SparseStateTrie>, Duration)> {
    trace!(target: "engine::root::sparse", "Updating sparse trie");
    let started_at = Instant::now();

    // Reveal new accounts and storage slots.
    trie.reveal_multiproof(targets, multiproof)?;

    // Update storage slots with new values and calculate storage roots.
<<<<<<< HEAD
    for (address, storage) in state.storages {
        trace!(target: "engine::root::sparse", ?address, "Updating storage");
        let storage_trie = trie.storage_trie_mut(&address).ok_or(SparseTrieError::Blind)?;

        if storage.wiped {
            trace!(target: "engine::root::sparse", ?address, "Wiping storage");
            storage_trie.wipe();
        } else {
            for (slot, value) in storage.storage {
                let slot_nibbles = Nibbles::unpack(slot);

                let fetch_node = |path: Nibbles| {
                    // Right pad the target with 0s.
                    let mut padded_key = path.pack();
                    padded_key.resize(32, 0);
                    let mut targets = HashSet::with_hasher(DefaultHashBuilder::default());
                    targets.insert(B256::from_slice(&padded_key));

                    let storage_prefix_set =
                        prefix_sets.storage_prefix_sets.get(&address).cloned().unwrap_or_default();
                    let proof = StorageProof::new_hashed(
                        InMemoryTrieCursorFactory::new(
                            DatabaseTrieCursorFactory::new(provider.tx_ref()),
                            &input_nodes_sorted,
                        ),
                        HashedPostStateCursorFactory::new(
                            DatabaseHashedCursorFactory::new(provider.tx_ref()),
                            &input_state_sorted,
                        ),
                        address,
                    )
                    .with_prefix_set_mut(storage_prefix_set)
                    .storage_multiproof(targets)
                    .unwrap();

                    // The subtree only contains the proof for a single target.
                    proof.subtree.get(&path).cloned()
                };

                if value.is_zero() {
                    trace!(target: "engine::root::sparse", ?address, ?slot, "Removing storage slot");

                    storage_trie.remove_leaf(&slot_nibbles, fetch_node)?;
                } else {
                    trace!(target: "engine::root::sparse", ?address, ?slot, "Updating storage slot");
                    storage_trie.update_leaf(
                        slot_nibbles,
                        alloy_rlp::encode_fixed_size(&value).to_vec(),
                        fetch_node,
                    )?;
=======
    let (tx, rx) = mpsc::channel();
    state
        .storages
        .into_iter()
        .map(|(address, storage)| (address, storage, trie.take_storage_trie(&address)))
        .par_bridge()
        .map(|(address, storage, storage_trie)| {
            trace!(target: "engine::root::sparse", ?address, "Updating storage");
            let mut storage_trie = storage_trie.ok_or(SparseTrieError::Blind)?;

            if storage.wiped {
                trace!(target: "engine::root::sparse", ?address, "Wiping storage");
                storage_trie.wipe()?;
            }

            for (slot, value) in storage.storage {
                let slot_nibbles = Nibbles::unpack(slot);
                if value.is_zero() {
                    trace!(target: "engine::root::sparse", ?address, ?slot, "Removing storage slot");

                    storage_trie.remove_leaf(&slot_nibbles)?;
                } else {
                    trace!(target: "engine::root::sparse", ?address, ?slot, "Updating storage slot");
                    storage_trie
                        .update_leaf(slot_nibbles, alloy_rlp::encode_fixed_size(&value).to_vec())?;
>>>>>>> 81664cb6
                }
            }

            storage_trie.root();

            SparseStateTrieResult::Ok((address, storage_trie))
        })
        .for_each_init(|| tx.clone(), |tx, result| {
            tx.send(result).unwrap()
        });
    drop(tx);
    for result in rx {
        let (address, storage_trie) = result?;
        trie.insert_storage_trie(address, storage_trie);
    }

    // Update accounts with new values
    for (address, account) in state.accounts {
        trace!(target: "engine::root::sparse", ?address, "Updating account");
        trie.update_account(address, account.unwrap_or_default(), |path| {
            // Right pad the target with 0s.
            let mut padded_key = path.pack();
            padded_key.resize(32, 0);
            let mut targets = HashMap::with_hasher(DefaultHashBuilder::default());
            targets.insert(
                B256::from_slice(&padded_key),
                HashSet::with_hasher(DefaultHashBuilder::default()),
            );
            let proof = Proof::new(
                InMemoryTrieCursorFactory::new(
                    DatabaseTrieCursorFactory::new(provider.tx_ref()),
                    &input_nodes_sorted,
                ),
                HashedPostStateCursorFactory::new(
                    DatabaseHashedCursorFactory::new(provider.tx_ref()),
                    &input_state_sorted,
                ),
            )
            .with_prefix_sets_mut(prefix_sets.clone())
            .multiproof(targets)
            .unwrap();

            // The subtree only contains the proof for a single target.
            proof.account_subtree.get(&path).cloned()
        })?;
    }

    trie.calculate_below_level(SPARSE_TRIE_INCREMENTAL_LEVEL);
    let elapsed = started_at.elapsed();

    Ok((trie, elapsed))
}

#[cfg(test)]
mod tests {
    use super::*;
    use reth_primitives::{Account as RethAccount, StorageEntry};
    use reth_provider::{
        providers::ConsistentDbView, test_utils::create_test_provider_factory, HashingWriter,
    };
    use reth_testing_utils::generators::{self, Rng};
    use reth_trie::{test_utils::state_root, TrieInput};
    use revm_primitives::{
        Account as RevmAccount, AccountInfo, AccountStatus, Address, EvmState, EvmStorageSlot,
        HashMap, B256, KECCAK_EMPTY, U256,
    };
    use std::sync::Arc;

    fn convert_revm_to_reth_account(revm_account: &RevmAccount) -> RethAccount {
        RethAccount {
            balance: revm_account.info.balance,
            nonce: revm_account.info.nonce,
            bytecode_hash: if revm_account.info.code_hash == KECCAK_EMPTY {
                None
            } else {
                Some(revm_account.info.code_hash)
            },
        }
    }

    fn create_mock_state_updates(num_accounts: usize, updates_per_account: usize) -> Vec<EvmState> {
        let mut rng = generators::rng();
        let all_addresses: Vec<Address> = (0..num_accounts).map(|_| rng.gen()).collect();
        let mut updates = Vec::new();

        for _ in 0..updates_per_account {
            let num_accounts_in_update = rng.gen_range(1..=num_accounts);
            let mut state_update = EvmState::default();

            let selected_addresses = &all_addresses[0..num_accounts_in_update];

            for &address in selected_addresses {
                let mut storage = HashMap::default();
                if rng.gen_bool(0.7) {
                    for _ in 0..rng.gen_range(1..10) {
                        let slot = U256::from(rng.gen::<u64>());
                        storage.insert(
                            slot,
                            EvmStorageSlot::new_changed(U256::ZERO, U256::from(rng.gen::<u64>())),
                        );
                    }
                }

                let account = RevmAccount {
                    info: AccountInfo {
                        balance: U256::from(rng.gen::<u64>()),
                        nonce: rng.gen::<u64>(),
                        code_hash: KECCAK_EMPTY,
                        code: Some(Default::default()),
                    },
                    storage,
                    status: AccountStatus::Touched,
                };

                state_update.insert(address, account);
            }

            updates.push(state_update);
        }

        updates
    }

    #[test]
    fn test_state_root_task() {
        reth_tracing::init_test_tracing();

        let factory = create_test_provider_factory();

        let state_updates = create_mock_state_updates(10, 10);
        let mut hashed_state = HashedPostState::default();
        let mut accumulated_state: HashMap<Address, (RethAccount, HashMap<B256, U256>)> =
            HashMap::default();

        {
            let provider_rw = factory.provider_rw().expect("failed to get provider");

            for update in &state_updates {
                let account_updates = update.iter().map(|(address, account)| {
                    (*address, Some(convert_revm_to_reth_account(account)))
                });
                provider_rw
                    .insert_account_for_hashing(account_updates)
                    .expect("failed to insert accounts");

                let storage_updates = update.iter().map(|(address, account)| {
                    let storage_entries = account.storage.iter().map(|(slot, value)| {
                        StorageEntry { key: B256::from(*slot), value: value.present_value }
                    });
                    (*address, storage_entries)
                });
                provider_rw
                    .insert_storage_for_hashing(storage_updates)
                    .expect("failed to insert storage");
            }
            provider_rw.commit().expect("failed to commit changes");
        }

        for update in &state_updates {
            hashed_state.extend(evm_state_to_hashed_post_state(update.clone()));

            for (address, account) in update {
                let storage: HashMap<B256, U256> = account
                    .storage
                    .iter()
                    .map(|(k, v)| (B256::from(*k), v.present_value))
                    .collect();

                let entry = accumulated_state.entry(*address).or_default();
                entry.0 = convert_revm_to_reth_account(account);
                entry.1.extend(storage);
            }
        }

        let config = StateRootConfig {
            consistent_view: ConsistentDbView::new(factory, None),
            input: Arc::new(TrieInput::from_state(hashed_state)),
        };
        let task = StateRootTask::new(config);
        let mut state_hook = task.state_hook();
        let handle = task.spawn();

        for update in state_updates {
            state_hook.on_state(&update);
        }
        drop(state_hook);

        let (root_from_task, _) = handle.wait_for_result().0.expect("task failed");
        let root_from_base = state_root(accumulated_state);

        assert_eq!(
            root_from_task, root_from_base,
            "State root mismatch: task={root_from_task:?}, base={root_from_base:?}"
        );
    }

    #[test]
    fn test_add_proof_in_sequence() {
        let mut sequencer = ProofSequencer::new();
        let proof1 = MultiProof::default();
        let proof2 = MultiProof::default();
        sequencer.next_sequence = 2;

        let ready = sequencer.add_proof(0, proof1, HashedPostState::default());
        assert_eq!(ready.len(), 1);
        assert!(!sequencer.has_pending());

        let ready = sequencer.add_proof(1, proof2, HashedPostState::default());
        assert_eq!(ready.len(), 1);
        assert!(!sequencer.has_pending());
    }

    #[test]
    fn test_add_proof_out_of_order() {
        let mut sequencer = ProofSequencer::new();
        let proof1 = MultiProof::default();
        let proof2 = MultiProof::default();
        let proof3 = MultiProof::default();
        sequencer.next_sequence = 3;

        let ready = sequencer.add_proof(2, proof3, HashedPostState::default());
        assert_eq!(ready.len(), 0);
        assert!(sequencer.has_pending());

        let ready = sequencer.add_proof(0, proof1, HashedPostState::default());
        assert_eq!(ready.len(), 1);
        assert!(sequencer.has_pending());

        let ready = sequencer.add_proof(1, proof2, HashedPostState::default());
        assert_eq!(ready.len(), 2);
        assert!(!sequencer.has_pending());
    }

    #[test]
    fn test_add_proof_with_gaps() {
        let mut sequencer = ProofSequencer::new();
        let proof1 = MultiProof::default();
        let proof3 = MultiProof::default();
        sequencer.next_sequence = 3;

        let ready = sequencer.add_proof(0, proof1, HashedPostState::default());
        assert_eq!(ready.len(), 1);

        let ready = sequencer.add_proof(2, proof3, HashedPostState::default());
        assert_eq!(ready.len(), 0);
        assert!(sequencer.has_pending());
    }

    #[test]
    fn test_add_proof_duplicate_sequence() {
        let mut sequencer = ProofSequencer::new();
        let proof1 = MultiProof::default();
        let proof2 = MultiProof::default();

        let ready = sequencer.add_proof(0, proof1, HashedPostState::default());
        assert_eq!(ready.len(), 1);

        let ready = sequencer.add_proof(0, proof2, HashedPostState::default());
        assert_eq!(ready.len(), 0);
        assert!(!sequencer.has_pending());
    }

    #[test]
    fn test_add_proof_batch_processing() {
        let mut sequencer = ProofSequencer::new();
        let proofs: Vec<_> = (0..5).map(|_| MultiProof::default()).collect();
        sequencer.next_sequence = 5;

        sequencer.add_proof(4, proofs[4].clone(), HashedPostState::default());
        sequencer.add_proof(2, proofs[2].clone(), HashedPostState::default());
        sequencer.add_proof(1, proofs[1].clone(), HashedPostState::default());
        sequencer.add_proof(3, proofs[3].clone(), HashedPostState::default());

        let ready = sequencer.add_proof(0, proofs[0].clone(), HashedPostState::default());
        assert_eq!(ready.len(), 5);
        assert!(!sequencer.has_pending());
    }

    fn create_get_proof_targets_state() -> HashedPostState {
        let mut state = HashedPostState::default();

        let addr1 = B256::random();
        let addr2 = B256::random();
        state.accounts.insert(addr1, Some(Default::default()));
        state.accounts.insert(addr2, Some(Default::default()));

        let mut storage = HashedStorage::default();
        let slot1 = B256::random();
        let slot2 = B256::random();
        storage.storage.insert(slot1, U256::ZERO);
        storage.storage.insert(slot2, U256::from(1));
        state.storages.insert(addr1, storage);

        state
    }

    #[test]
    fn test_get_proof_targets_new_account_targets() {
        let state = create_get_proof_targets_state();
        let fetched = HashMap::default();

        let targets = get_proof_targets(&state, &fetched);

        // should return all accounts as targets since nothing was fetched before
        assert_eq!(targets.len(), state.accounts.len());
        for addr in state.accounts.keys() {
            assert!(targets.contains_key(addr));
        }
    }

    #[test]
    fn test_get_proof_targets_new_storage_targets() {
        let state = create_get_proof_targets_state();
        let fetched = HashMap::default();

        let targets = get_proof_targets(&state, &fetched);

        // verify storage slots are included for accounts with storage
        for (addr, storage) in &state.storages {
            assert!(targets.contains_key(addr));
            let target_slots = &targets[addr];
            assert_eq!(target_slots.len(), storage.storage.len());
            for slot in storage.storage.keys() {
                assert!(target_slots.contains(slot));
            }
        }
    }

    #[test]
    fn test_get_proof_targets_filter_already_fetched_accounts() {
        let state = create_get_proof_targets_state();
        let mut fetched = HashMap::default();

        // select an account that has no storage updates
        let fetched_addr = state
            .accounts
            .keys()
            .find(|&&addr| !state.storages.contains_key(&addr))
            .expect("Should have an account without storage");

        // mark the account as already fetched
        fetched.insert(*fetched_addr, HashSet::default());

        let targets = get_proof_targets(&state, &fetched);

        // should not include the already fetched account since it has no storage updates
        assert!(!targets.contains_key(fetched_addr));
        // other accounts should still be included
        assert_eq!(targets.len(), state.accounts.len() - 1);
    }

    #[test]
    fn test_get_proof_targets_filter_already_fetched_storage() {
        let state = create_get_proof_targets_state();
        let mut fetched = HashMap::default();

        // mark one storage slot as already fetched
        let (addr, storage) = state.storages.iter().next().unwrap();
        let mut fetched_slots = HashSet::default();
        let fetched_slot = *storage.storage.keys().next().unwrap();
        fetched_slots.insert(fetched_slot);
        fetched.insert(*addr, fetched_slots);

        let targets = get_proof_targets(&state, &fetched);

        // should not include the already fetched storage slot
        let target_slots = &targets[addr];
        assert!(!target_slots.contains(&fetched_slot));
        assert_eq!(target_slots.len(), storage.storage.len() - 1);
    }

    #[test]
    fn test_get_proof_targets_empty_state() {
        let state = HashedPostState::default();
        let fetched = HashMap::default();

        let targets = get_proof_targets(&state, &fetched);

        assert!(targets.is_empty());
    }

    #[test]
    fn test_get_proof_targets_mixed_fetched_state() {
        let mut state = HashedPostState::default();
        let mut fetched = HashMap::default();

        let addr1 = B256::random();
        let addr2 = B256::random();
        let slot1 = B256::random();
        let slot2 = B256::random();

        state.accounts.insert(addr1, Some(Default::default()));
        state.accounts.insert(addr2, Some(Default::default()));

        let mut storage = HashedStorage::default();
        storage.storage.insert(slot1, U256::ZERO);
        storage.storage.insert(slot2, U256::from(1));
        state.storages.insert(addr1, storage);

        let mut fetched_slots = HashSet::default();
        fetched_slots.insert(slot1);
        fetched.insert(addr1, fetched_slots);

        let targets = get_proof_targets(&state, &fetched);

        assert!(targets.contains_key(&addr2));
        assert!(!targets[&addr1].contains(&slot1));
        assert!(targets[&addr1].contains(&slot2));
    }

    #[test]
    fn test_get_proof_targets_unmodified_account_with_storage() {
        let mut state = HashedPostState::default();
        let fetched = HashMap::default();

        let addr = B256::random();
        let slot1 = B256::random();
        let slot2 = B256::random();

        // don't add the account to state.accounts (simulating unmodified account)
        // but add storage updates for this account
        let mut storage = HashedStorage::default();
        storage.storage.insert(slot1, U256::from(1));
        storage.storage.insert(slot2, U256::from(2));
        state.storages.insert(addr, storage);

        assert!(!state.accounts.contains_key(&addr));
        assert!(!fetched.contains_key(&addr));

        let targets = get_proof_targets(&state, &fetched);

        // verify that we still get the storage slots for the unmodified account
        assert!(targets.contains_key(&addr));

        let target_slots = &targets[&addr];
        assert_eq!(target_slots.len(), 2);
        assert!(target_slots.contains(&slot1));
        assert!(target_slots.contains(&slot2));
    }
}<|MERGE_RESOLUTION|>--- conflicted
+++ resolved
@@ -591,18 +591,23 @@
     trie.reveal_multiproof(targets, multiproof)?;
 
     // Update storage slots with new values and calculate storage roots.
-<<<<<<< HEAD
-    for (address, storage) in state.storages {
-        trace!(target: "engine::root::sparse", ?address, "Updating storage");
-        let storage_trie = trie.storage_trie_mut(&address).ok_or(SparseTrieError::Blind)?;
-
-        if storage.wiped {
-            trace!(target: "engine::root::sparse", ?address, "Wiping storage");
-            storage_trie.wipe();
-        } else {
+    let (tx, rx) = mpsc::channel();
+    state
+        .storages
+        .into_iter()
+        .map(|(address, storage)| (address, storage, trie.take_storage_trie(&address)))
+        .par_bridge()
+        .map(|(address, storage, storage_trie)| {
+            trace!(target: "engine::root::sparse", ?address, "Updating storage");
+            let mut storage_trie = storage_trie.ok_or(SparseTrieError::Blind)?;
+
+            if storage.wiped {
+                trace!(target: "engine::root::sparse", ?address, "Wiping storage");
+                storage_trie.wipe()?;
+            }
+
             for (slot, value) in storage.storage {
                 let slot_nibbles = Nibbles::unpack(slot);
-
                 let fetch_node = |path: Nibbles| {
                     // Right pad the target with 0s.
                     let mut padded_key = path.pack();
@@ -630,45 +635,14 @@
                     // The subtree only contains the proof for a single target.
                     proof.subtree.get(&path).cloned()
                 };
-
                 if value.is_zero() {
                     trace!(target: "engine::root::sparse", ?address, ?slot, "Removing storage slot");
 
                     storage_trie.remove_leaf(&slot_nibbles, fetch_node)?;
                 } else {
                     trace!(target: "engine::root::sparse", ?address, ?slot, "Updating storage slot");
-                    storage_trie.update_leaf(
-                        slot_nibbles,
-                        alloy_rlp::encode_fixed_size(&value).to_vec(),
-                        fetch_node,
-                    )?;
-=======
-    let (tx, rx) = mpsc::channel();
-    state
-        .storages
-        .into_iter()
-        .map(|(address, storage)| (address, storage, trie.take_storage_trie(&address)))
-        .par_bridge()
-        .map(|(address, storage, storage_trie)| {
-            trace!(target: "engine::root::sparse", ?address, "Updating storage");
-            let mut storage_trie = storage_trie.ok_or(SparseTrieError::Blind)?;
-
-            if storage.wiped {
-                trace!(target: "engine::root::sparse", ?address, "Wiping storage");
-                storage_trie.wipe()?;
-            }
-
-            for (slot, value) in storage.storage {
-                let slot_nibbles = Nibbles::unpack(slot);
-                if value.is_zero() {
-                    trace!(target: "engine::root::sparse", ?address, ?slot, "Removing storage slot");
-
-                    storage_trie.remove_leaf(&slot_nibbles)?;
-                } else {
-                    trace!(target: "engine::root::sparse", ?address, ?slot, "Updating storage slot");
                     storage_trie
-                        .update_leaf(slot_nibbles, alloy_rlp::encode_fixed_size(&value).to_vec())?;
->>>>>>> 81664cb6
+                        .update_leaf(slot_nibbles, alloy_rlp::encode_fixed_size(&value).to_vec(), fetch_node)?;
                 }
             }
 
