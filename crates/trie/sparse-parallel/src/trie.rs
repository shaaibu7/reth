use crate::LowerSparseSubtrie;
use alloc::borrow::Cow;
use alloy_primitives::{
    map::{Entry, HashMap},
    B256,
};
use alloy_rlp::Decodable;
use alloy_trie::{BranchNodeCompact, TrieMask, EMPTY_ROOT_HASH};
use reth_execution_errors::{SparseTrieErrorKind, SparseTrieResult};
use reth_trie_common::{
    prefix_set::{PrefixSet, PrefixSetMut},
    BranchNodeRef, ExtensionNodeRef, LeafNodeRef, Nibbles, RlpNode, TrieNode, CHILD_INDEX_RANGE,
};
use reth_trie_sparse::{
<<<<<<< HEAD
    blinded::{BlindedProvider, RevealedNode},
    LeafLookup, LeafLookupError, RevealedSparseNode, RlpNodeStackItem, SparseNode, SparseNodeType,
    SparseTrieInterface, SparseTrieUpdates, TrieMasks,
=======
    provider::{RevealedNode, TrieNodeProvider},
    LeafLookup, LeafLookupError, RlpNodeStackItem, SparseNode, SparseNodeType, SparseTrieInterface,
    SparseTrieUpdates, TrieMasks,
>>>>>>> fe1d2d24
};
use smallvec::SmallVec;
use std::{
    cmp::{Ord, Ordering, PartialOrd},
    sync::mpsc,
};
use tracing::{instrument, trace};

/// The maximum length of a path, in nibbles, which belongs to the upper subtrie of a
/// [`ParallelSparseTrie`]. All longer paths belong to a lower subtrie.
pub const UPPER_TRIE_MAX_DEPTH: usize = 2;

/// Number of lower subtries which are managed by the [`ParallelSparseTrie`].
pub const NUM_LOWER_SUBTRIES: usize = 16usize.pow(UPPER_TRIE_MAX_DEPTH as u32);

/// A revealed sparse trie with subtries that can be updated in parallel.
///
/// ## Invariants
///
/// - Each leaf entry in the `subtries` and `upper_trie` collection must have a corresponding entry
///   in `values` collection. If the root node is a leaf, it must also have an entry in `values`.
/// - All keys in `values` collection are full leaf paths.
#[derive(Clone, PartialEq, Eq, Debug)]
pub struct ParallelSparseTrie {
    /// This contains the trie nodes for the upper part of the trie.
    upper_subtrie: Box<SparseSubtrie>,
    /// An array containing the subtries at the second level of the trie.
    lower_subtries: [LowerSparseSubtrie; NUM_LOWER_SUBTRIES],
    /// Set of prefixes (key paths) that have been marked as updated.
    /// This is used to track which parts of the trie need to be recalculated.
    prefix_set: PrefixSetMut,
    /// Optional tracking of trie updates for later use.
    updates: Option<SparseTrieUpdates>,
    /// When a bit is set, the corresponding child subtree is stored in the database.
    branch_node_tree_masks: HashMap<Nibbles, TrieMask>,
    /// When a bit is set, the corresponding child is stored as a hash in the database.
    branch_node_hash_masks: HashMap<Nibbles, TrieMask>,
    /// Reusable buffer pool used for collecting [`SparseTrieUpdatesAction`]s during hash
    /// computations.
    update_actions_buffers: Vec<Vec<SparseTrieUpdatesAction>>,
}

impl Default for ParallelSparseTrie {
    fn default() -> Self {
        Self {
            upper_subtrie: Box::new(SparseSubtrie {
                nodes: HashMap::from_iter([(Nibbles::default(), SparseNode::Empty)]),
                ..Default::default()
            }),
            lower_subtries: [const { LowerSparseSubtrie::Blind(None) }; NUM_LOWER_SUBTRIES],
            prefix_set: PrefixSetMut::default(),
            updates: None,
            branch_node_tree_masks: HashMap::default(),
            branch_node_hash_masks: HashMap::default(),
            update_actions_buffers: Vec::default(),
        }
    }
}

impl SparseTrieInterface for ParallelSparseTrie {
    fn with_root(
        mut self,
        root: TrieNode,
        masks: TrieMasks,
        retain_updates: bool,
    ) -> SparseTrieResult<Self> {
        // A fresh/cleared `ParallelSparseTrie` has a `SparseNode::Empty` at its root in the upper
        // subtrie. Delete that so we can reveal the new root node.
        let path = Nibbles::default();
        let _removed_root = self.upper_subtrie.nodes.remove(&path).expect("root node should exist");
        debug_assert_eq!(_removed_root, SparseNode::Empty);

        self = self.with_updates(retain_updates);

        self.reveal_upper_node(Nibbles::default(), &root, &masks)?;
        Ok(self)
    }

    fn with_updates(mut self, retain_updates: bool) -> Self {
        self.updates = retain_updates.then(Default::default);
        self
    }

    fn reveal_nodes(&mut self, mut nodes: Vec<RevealedSparseNode>) -> SparseTrieResult<()> {
        if nodes.is_empty() {
            return Ok(())
        }

        // Sort nodes first by their subtrie, and secondarily by their path. This allows for
        // grouping nodes by their subtrie using `chunk_by`.
        nodes.sort_unstable_by(
            |RevealedSparseNode { path: path_a, .. }, RevealedSparseNode { path: path_b, .. }| {
                let subtrie_type_a = SparseSubtrieType::from_path(path_a);
                let subtrie_type_b = SparseSubtrieType::from_path(path_b);
                subtrie_type_a.cmp(&subtrie_type_b).then(path_a.cmp(path_b))
            },
        );

        // Update the top-level branch node masks. This is simple and can't be done in parallel.
        for RevealedSparseNode { path, masks, .. } in &nodes {
            if let Some(tree_mask) = masks.tree_mask {
                self.branch_node_tree_masks.insert(*path, tree_mask);
            }
            if let Some(hash_mask) = masks.hash_mask {
                self.branch_node_hash_masks.insert(*path, hash_mask);
            }
        }

        // Due to the sorting all upper subtrie nodes will be at the front of the slice. We split
        // them off from the rest to be handled specially by
        // `ParallelSparseTrie::reveal_upper_node`.
        let num_upper_nodes = nodes
            .iter()
            .position(|n| !SparseSubtrieType::path_len_is_upper(n.path.len()))
            .unwrap_or(nodes.len());

        let upper_nodes = &nodes[..num_upper_nodes];
        let lower_nodes = &nodes[num_upper_nodes..];

        // Reserve the capacity of the upper subtrie's `nodes` HashMap before iterating, so we don't
        // end up making many small capacity changes as we loop.
        self.upper_subtrie.nodes.reserve(upper_nodes.len());
        for node in upper_nodes {
            self.reveal_upper_node(node.path, &node.node, &node.masks)?;
        }

        #[cfg(not(feature = "std"))]
        // Reveal lower subtrie nodes serially if nostd
        {
            for node in lower_nodes {
                if let Some(subtrie) = self.lower_subtrie_for_path_mut(&node.path) {
                    subtrie.reveal_node(node.path, &node.node, &node.masks)?;
                } else {
                    panic!("upper subtrie node {node:?} found amongst lower nodes");
                }
            }
            Ok(())
        }

        #[cfg(feature = "std")]
        // Reveal lower subtrie nodes in parallel
        {
            use rayon::iter::{IndexedParallelIterator, IntoParallelIterator, ParallelIterator};

            // Group the nodes by lower subtrie. This must be collected into a Vec in order for
            // rayon's `zip` to be happy.
            let node_groups: Vec<_> = lower_nodes
                .chunk_by(|node_a, node_b| {
                    SparseSubtrieType::from_path(&node_a.path) ==
                        SparseSubtrieType::from_path(&node_b.path)
                })
                .collect();

            // Take the lower subtries in the same order that the nodes were grouped into, so that
            // the two can be zipped together. This also must be collected into a Vec for rayon's
            // `zip` to be happy.
            let lower_subtries: Vec<_> = node_groups
                .iter()
                .map(|nodes| {
                    // NOTE: chunk_by won't produce empty groups
                    let node = &nodes[0];
                    let Some(idx) = SparseSubtrieType::from_path(&node.path).lower_index() else {
                        panic!("upper subtrie node {node:?} found amongst lower nodes");
                    };
                    // due to the nodes being sorted secondarily on their path, and chunk_by keeping
                    // the first element of each group, the `path` here will necessarily be the
                    // shortest path being revealed for each subtrie. Therefore we can reveal the
                    // subtrie itself using this path and retain correct behavior.
                    self.lower_subtries[idx].reveal(&node.path);
                    (idx, self.lower_subtries[idx].take_revealed().expect("just revealed"))
                })
                .collect();

            let (tx, rx) = mpsc::channel();

            // Zip the lower subtries and their corresponding node groups, and reveal lower subtrie
            // nodes in parallel
            lower_subtries
                .into_par_iter()
                .zip(node_groups.into_par_iter())
                .map(|((subtrie_idx, mut subtrie), nodes)| {
                    // reserve space in the HashMap ahead of time; doing it on a node-by-node basis
                    // can cause multiple re-allocations as the hashmap grows.
                    subtrie.nodes.reserve(nodes.len());

                    for node in nodes {
                        // Reveal each node in the subtrie, returning early on any errors
                        let res = subtrie.reveal_node(node.path, &node.node, &node.masks);
                        if res.is_err() {
                            return (subtrie_idx, subtrie, res)
                        }
                    }
                    (subtrie_idx, subtrie, Ok(()))
                })
                .for_each_init(|| tx.clone(), |tx, result| tx.send(result).unwrap());

            drop(tx);

            // Take back all lower subtries which were sent to the rayon pool, collecting the last
            // seen error in the process and returning that. If we don't fully drain the channel
            // then we lose lower sparse tries, putting the whole ParallelSparseTrie in an
            // inconsistent state.
            let mut any_err = Ok(());
            for (subtrie_idx, subtrie, res) in rx {
                self.lower_subtries[subtrie_idx] = LowerSparseSubtrie::Revealed(subtrie);
                if res.is_err() {
                    any_err = res;
                }
            }

            any_err
        }
    }

    fn update_leaf<P: TrieNodeProvider>(
        &mut self,
        full_path: Nibbles,
        value: Vec<u8>,
        provider: P,
    ) -> SparseTrieResult<()> {
        self.prefix_set.insert(full_path);
        let existing = self.upper_subtrie.inner.values.insert(full_path, value.clone());
        if existing.is_some() {
            // upper trie structure unchanged, return immediately
            return Ok(())
        }

        let retain_updates = self.updates_enabled();

        // Start at the root, traversing until we find either the node to update or a subtrie to
        // update.
        //
        // We first traverse the upper subtrie for two levels, and moving any created nodes to a
        // lower subtrie if necessary.
        //
        // We use `next` to keep track of the next node that we need to traverse to, and
        // `new_nodes` to keep track of any nodes that were created during the traversal.
        let mut new_nodes = Vec::new();
        let mut next = Some(Nibbles::default());

        // Traverse the upper subtrie to find the node to update or the subtrie to update.
        //
        // We stop when the next node to traverse would be in a lower subtrie, or if there are no
        // more nodes to traverse.
        while let Some(current) =
            next.filter(|next| SparseSubtrieType::path_len_is_upper(next.len()))
        {
            // Traverse the next node, keeping track of any changed nodes and the next step in the
            // trie
            match self.upper_subtrie.update_next_node(current, &full_path, retain_updates)? {
                LeafUpdateStep::Continue { next_node } => {
                    next = Some(next_node);
                }
                LeafUpdateStep::Complete { inserted_nodes, reveal_path } => {
                    new_nodes.extend(inserted_nodes);

                    if let Some(reveal_path) = reveal_path {
                        let subtrie = self.subtrie_for_path_mut(&reveal_path);
                        if subtrie.nodes.get(&reveal_path).expect("node must exist").is_hash() {
                            if let Some(RevealedNode { node, tree_mask, hash_mask }) =
                                provider.trie_node(&reveal_path)?
                            {
                                let decoded = TrieNode::decode(&mut &node[..])?;
                                trace!(
                                    target: "trie::parallel_sparse",
                                    ?reveal_path,
                                    ?decoded,
                                    ?tree_mask,
                                    ?hash_mask,
                                    "Revealing child",
                                );
                                subtrie.reveal_node(
                                    reveal_path,
                                    &decoded,
                                    &TrieMasks { hash_mask, tree_mask },
                                )?;
                            } else {
                                return Err(SparseTrieErrorKind::NodeNotFoundInProvider {
                                    path: reveal_path,
                                }
                                .into())
                            }
                        }
                    }

                    next = None;
                }
                LeafUpdateStep::NodeNotFound => {
                    next = None;
                }
            }
        }

        // Move nodes from upper subtrie to lower subtries
        for node_path in &new_nodes {
            // Skip nodes that belong in the upper subtrie
            if SparseSubtrieType::path_len_is_upper(node_path.len()) {
                continue
            }

            let node =
                self.upper_subtrie.nodes.remove(node_path).expect("node belongs to upper subtrie");

            // If it's a leaf node, extract its value before getting mutable reference to subtrie.
            // We also add the leaf the prefix set, so that whichever lower subtrie it belongs to
            // will have its hash recalculated as part of `update_subtrie_hashes`.
            let leaf_value = if let SparseNode::Leaf { key, .. } = &node {
                let mut leaf_full_path = *node_path;
                leaf_full_path.extend(key);
                self.prefix_set.insert(leaf_full_path);
                Some((
                    leaf_full_path,
                    self.upper_subtrie
                        .inner
                        .values
                        .remove(&leaf_full_path)
                        .expect("leaf nodes have associated values entries"),
                ))
            } else {
                None
            };

            // Get or create the subtrie with the exact node path (not truncated to 2 nibbles).
            let subtrie = self.subtrie_for_path_mut(node_path);

            // Insert the leaf value if we have one
            if let Some((leaf_full_path, value)) = leaf_value {
                subtrie.inner.values.insert(leaf_full_path, value);
            }

            // Insert the node into the lower subtrie
            subtrie.nodes.insert(*node_path, node);
        }

        // If we reached the max depth of the upper trie, we may have had more nodes to insert.
        if let Some(next_path) = next.filter(|n| !SparseSubtrieType::path_len_is_upper(n.len())) {
            // The value was inserted into the upper subtrie's `values` at the top of this method.
            // At this point we know the value is not in the upper subtrie, and the call to
            // `update_leaf` below will insert it into the lower subtrie. So remove it from the
            // upper subtrie.
            self.upper_subtrie.inner.values.remove(&full_path);

            // Use subtrie_for_path to ensure the subtrie has the correct path.
            //
            // The next_path here represents where we need to continue traversal, which may
            // be longer than 2 nibbles if we're following an extension node.
            let subtrie = self.subtrie_for_path_mut(&next_path);

            // Create an empty root at the subtrie path if the subtrie is empty
            if subtrie.nodes.is_empty() {
                subtrie.nodes.insert(subtrie.path, SparseNode::Empty);
            }

            // If we didn't update the target leaf, we need to call update_leaf on the subtrie
            // to ensure that the leaf is updated correctly.
            subtrie.update_leaf(full_path, value, provider, retain_updates)?;
        }

        Ok(())
    }

    fn remove_leaf<P: TrieNodeProvider>(
        &mut self,
        full_path: &Nibbles,
        provider: P,
    ) -> SparseTrieResult<()> {
        // When removing a leaf node it's possibly necessary to modify its parent node, and possibly
        // the parent's parent node. It is not ever necessary to descend further than that; once an
        // extension node is hit it must terminate in a branch or the root, which won't need further
        // updates. So the situation with maximum updates is:
        //
        // - Leaf
        // - Branch with 2 children, one being this leaf
        // - Extension
        //
        // ...which will result in just a leaf or extension, depending on what the branch's other
        // child is.
        //
        // Therefore, first traverse the trie in order to find the leaf node and at most its parent
        // and grandparent.

        let leaf_path;
        let leaf_subtrie;

        let mut branch_parent_path: Option<Nibbles> = None;
        let mut branch_parent_node: Option<SparseNode> = None;

        let mut ext_grandparent_path: Option<Nibbles> = None;
        let mut ext_grandparent_node: Option<SparseNode> = None;

        let mut curr_path = Nibbles::new(); // start traversal from root
        let mut curr_subtrie = self.upper_subtrie.as_mut();
        let mut curr_subtrie_is_upper = true;

        // List of node paths which need to have their hashes reset
        let mut paths_to_reset_hashes = Vec::new();

        loop {
            let curr_node = curr_subtrie.nodes.get_mut(&curr_path).unwrap();

            match Self::find_next_to_leaf(&curr_path, curr_node, full_path) {
                FindNextToLeafOutcome::NotFound => return Ok(()), // leaf isn't in the trie
                FindNextToLeafOutcome::BlindedNode(hash) => {
                    return Err(SparseTrieErrorKind::BlindedNode { path: curr_path, hash }.into())
                }
                FindNextToLeafOutcome::Found => {
                    // this node is the target leaf
                    leaf_path = curr_path;
                    leaf_subtrie = curr_subtrie;
                    break;
                }
                FindNextToLeafOutcome::ContinueFrom(next_path) => {
                    // Any branches/extensions along the path to the leaf will have their `hash`
                    // field unset, as it will no longer be valid once the leaf is removed.
                    match curr_node {
                        SparseNode::Branch { hash, .. } => {
                            if hash.is_some() {
                                paths_to_reset_hashes
                                    .push((SparseSubtrieType::from_path(&curr_path), curr_path));
                            }

                            // If there is already an extension leading into a branch, then that
                            // extension is no longer relevant.
                            match (&branch_parent_path, &ext_grandparent_path) {
                                (Some(branch), Some(ext)) if branch.len() > ext.len() => {
                                    ext_grandparent_path = None;
                                    ext_grandparent_node = None;
                                }
                                _ => (),
                            };
                            branch_parent_path = Some(curr_path);
                            branch_parent_node = Some(curr_node.clone());
                        }
                        SparseNode::Extension { hash, .. } => {
                            if hash.is_some() {
                                paths_to_reset_hashes
                                    .push((SparseSubtrieType::from_path(&curr_path), curr_path));
                            }

                            // We can assume a new branch node will be found after the extension, so
                            // there's no need to modify branch_parent_path/node even if it's
                            // already set.
                            ext_grandparent_path = Some(curr_path);
                            ext_grandparent_node = Some(curr_node.clone());
                        }
                        SparseNode::Empty | SparseNode::Hash(_) | SparseNode::Leaf { .. } => {
                            unreachable!(
                                "find_next_to_leaf only continues to a branch or extension"
                            )
                        }
                    }

                    curr_path = next_path;

                    // If we were previously looking at the upper trie, and the new path is in the
                    // lower trie, we need to pull out a ref to the lower trie.
                    if curr_subtrie_is_upper {
                        if let SparseSubtrieType::Lower(idx) =
                            SparseSubtrieType::from_path(&curr_path)
                        {
                            curr_subtrie = self.lower_subtries[idx]
                                .as_revealed_mut()
                                .expect("lower subtrie is revealed");
                            curr_subtrie_is_upper = false;
                        }
                    }
                }
            };
        }

        // We've traversed to the leaf and collected its ancestors as necessary. Remove the leaf
        // from its SparseSubtrie and reset the hashes of the nodes along the path.
        self.prefix_set.insert(*full_path);
        leaf_subtrie.inner.values.remove(full_path);
        for (subtrie_type, path) in paths_to_reset_hashes {
            let node = match subtrie_type {
                SparseSubtrieType::Upper => self.upper_subtrie.nodes.get_mut(&path),
                SparseSubtrieType::Lower(idx) => self.lower_subtries[idx]
                    .as_revealed_mut()
                    .expect("lower subtrie is revealed")
                    .nodes
                    .get_mut(&path),
            }
            .expect("node exists");

            match node {
                SparseNode::Extension { hash, .. } | SparseNode::Branch { hash, .. } => {
                    *hash = None
                }
                SparseNode::Empty | SparseNode::Hash(_) | SparseNode::Leaf { .. } => {
                    unreachable!("only branch and extension node hashes can be reset")
                }
            }
        }
        self.remove_node(&leaf_path);

        // If the leaf was at the root replace its node with the empty value. We can stop execution
        // here, all remaining logic is related to the ancestors of the leaf.
        if leaf_path.is_empty() {
            self.upper_subtrie.nodes.insert(leaf_path, SparseNode::Empty);
            return Ok(())
        }

        // If there is a parent branch node (very likely, unless the leaf is at the root) execute
        // any required changes for that node, relative to the removed leaf.
        if let (Some(branch_path), Some(SparseNode::Branch { mut state_mask, .. })) =
            (&branch_parent_path, &branch_parent_node)
        {
            let child_nibble = leaf_path.get_unchecked(branch_path.len());
            state_mask.unset_bit(child_nibble);

            let new_branch_node = if state_mask.count_bits() == 1 {
                // If only one child is left set in the branch node, we need to collapse it. Get
                // full path of the only child node left.
                let remaining_child_path = {
                    let mut p = *branch_path;
                    p.push_unchecked(
                        state_mask.first_set_bit_index().expect("state mask is not empty"),
                    );
                    p
                };

                trace!(
                    target: "trie::parallel_sparse",
                    ?leaf_path,
                    ?branch_path,
                    ?remaining_child_path,
                    "Branch node has only one child",
                );

                let remaining_child_subtrie = self.subtrie_for_path_mut(&remaining_child_path);

                // If the remaining child node is not yet revealed then we have to reveal it here,
                // otherwise it's not possible to know how to collapse the branch.
                let remaining_child_node =
                    match remaining_child_subtrie.nodes.get(&remaining_child_path).unwrap() {
                        SparseNode::Hash(_) => {
                            trace!(
                                target: "trie::parallel_sparse",
                                ?remaining_child_path,
                                "Retrieving remaining blinded branch child",
                            );
                            if let Some(RevealedNode { node, tree_mask, hash_mask }) =
                                provider.trie_node(&remaining_child_path)?
                            {
                                let decoded = TrieNode::decode(&mut &node[..])?;
                                trace!(
                                    target: "trie::parallel_sparse",
                                    ?remaining_child_path,
                                    ?decoded,
                                    ?tree_mask,
                                    ?hash_mask,
                                    "Revealing remaining blinded branch child"
                                );
                                remaining_child_subtrie.reveal_node(
                                    remaining_child_path,
                                    &decoded,
                                    &TrieMasks { hash_mask, tree_mask },
                                )?;
                                remaining_child_subtrie.nodes.get(&remaining_child_path).unwrap()
                            } else {
                                return Err(SparseTrieErrorKind::NodeNotFoundInProvider {
                                    path: remaining_child_path,
                                }
                                .into())
                            }
                        }
                        node => node,
                    };

                let (new_branch_node, remove_child) = Self::branch_changes_on_leaf_removal(
                    branch_path,
                    &remaining_child_path,
                    remaining_child_node,
                );

                if remove_child {
                    self.move_value_on_leaf_removal(
                        branch_path,
                        &new_branch_node,
                        &remaining_child_path,
                    );
                    self.remove_node(&remaining_child_path);
                }

                if let Some(updates) = self.updates.as_mut() {
                    updates.updated_nodes.remove(branch_path);
                    updates.removed_nodes.insert(*branch_path);
                }

                new_branch_node
            } else {
                // If more than one child is left set in the branch, we just re-insert it with the
                // updated state_mask.
                SparseNode::new_branch(state_mask)
            };

            let branch_subtrie = self.subtrie_for_path_mut(branch_path);
            branch_subtrie.nodes.insert(*branch_path, new_branch_node.clone());
            branch_parent_node = Some(new_branch_node);
        };

        // If there is a grandparent extension node then there will necessarily be a parent branch
        // node. Execute any required changes for the extension node, relative to the (possibly now
        // replaced with a leaf or extension) branch node.
        if let (Some(ext_path), Some(SparseNode::Extension { key: shortkey, .. })) =
            (ext_grandparent_path, &ext_grandparent_node)
        {
            let ext_subtrie = self.subtrie_for_path_mut(&ext_path);
            let branch_path = branch_parent_path.as_ref().unwrap();

            if let Some(new_ext_node) = Self::extension_changes_on_leaf_removal(
                &ext_path,
                shortkey,
                branch_path,
                branch_parent_node.as_ref().unwrap(),
            ) {
                ext_subtrie.nodes.insert(ext_path, new_ext_node.clone());
                self.move_value_on_leaf_removal(&ext_path, &new_ext_node, branch_path);
                self.remove_node(branch_path);
            }
        }

        Ok(())
    }

    fn root(&mut self) -> B256 {
        trace!(target: "trie::parallel_sparse", "Calculating trie root hash");

        // Update all lower subtrie hashes
        self.update_subtrie_hashes();

        // Update hashes for the upper subtrie using our specialized function
        // that can access both upper and lower subtrie nodes
        let mut prefix_set = core::mem::take(&mut self.prefix_set).freeze();
        let root_rlp = self.update_upper_subtrie_hashes(&mut prefix_set);

        // Return the root hash
        root_rlp.as_hash().unwrap_or(EMPTY_ROOT_HASH)
    }

    fn update_subtrie_hashes(&mut self) {
        trace!(target: "trie::parallel_sparse", "Updating subtrie hashes");

        // Take changed subtries according to the prefix set
        let mut prefix_set = core::mem::take(&mut self.prefix_set).freeze();
        let (subtries, unchanged_prefix_set) = self.take_changed_lower_subtries(&mut prefix_set);

        // Update the prefix set with the keys that didn't have matching subtries
        self.prefix_set = unchanged_prefix_set;

        let (tx, rx) = mpsc::channel();

        #[cfg(not(feature = "std"))]
        // Update subtrie hashes serially if nostd
        for ChangedSubtrie { index, mut subtrie, mut prefix_set, mut update_actions_buf } in
            subtries
        {
            subtrie.update_hashes(
                &mut prefix_set,
                &mut update_actions_buf,
                &self.branch_node_tree_masks,
                &self.branch_node_hash_masks,
            );
            tx.send((index, subtrie, update_actions_buf)).unwrap();
        }

        #[cfg(feature = "std")]
        // Update subtrie hashes in parallel
        {
            use rayon::iter::{IntoParallelIterator, ParallelIterator};
            let branch_node_tree_masks = &self.branch_node_tree_masks;
            let branch_node_hash_masks = &self.branch_node_hash_masks;
            subtries
                .into_par_iter()
                .map(
                    |ChangedSubtrie {
                         index,
                         mut subtrie,
                         mut prefix_set,
                         mut update_actions_buf,
                     }| {
                        subtrie.update_hashes(
                            &mut prefix_set,
                            &mut update_actions_buf,
                            branch_node_tree_masks,
                            branch_node_hash_masks,
                        );
                        (index, subtrie, update_actions_buf)
                    },
                )
                .for_each_init(|| tx.clone(), |tx, result| tx.send(result).unwrap());
        }

        drop(tx);

        // Return updated subtries back to the trie after executing any actions required on the
        // top-level `SparseTrieUpdates`.
        for (index, subtrie, update_actions_buf) in rx {
            if let Some(mut update_actions_buf) = update_actions_buf {
                self.apply_subtrie_update_actions(
                    #[allow(clippy::iter_with_drain)]
                    update_actions_buf.drain(..),
                );
                self.update_actions_buffers.push(update_actions_buf);
            }

            self.lower_subtries[index] = LowerSparseSubtrie::Revealed(subtrie);
        }
    }

    fn get_leaf_value(&self, full_path: &Nibbles) -> Option<&Vec<u8>> {
        self.subtrie_for_path(full_path).and_then(|subtrie| subtrie.inner.values.get(full_path))
    }

    fn updates_ref(&self) -> Cow<'_, SparseTrieUpdates> {
        self.updates.as_ref().map_or(Cow::Owned(SparseTrieUpdates::default()), Cow::Borrowed)
    }

    fn take_updates(&mut self) -> SparseTrieUpdates {
        self.updates.take().unwrap_or_default()
    }

    fn wipe(&mut self) {
        self.upper_subtrie.wipe();
        self.lower_subtries = [const { LowerSparseSubtrie::Blind(None) }; NUM_LOWER_SUBTRIES];
        self.prefix_set = PrefixSetMut::all();
    }

    fn clear(&mut self) {
        self.upper_subtrie.clear();
        self.upper_subtrie.nodes.insert(Nibbles::default(), SparseNode::Empty);
        for subtrie in &mut self.lower_subtries {
            subtrie.clear();
        }
        self.prefix_set.clear();
        self.updates = None;
        // `update_actions_buffers` doesn't need to be cleared; we want to reuse the Vecs it has
        // buffered, and all of those are already inherently cleared when they get used.
    }

    fn find_leaf(
        &self,
        full_path: &Nibbles,
        expected_value: Option<&Vec<u8>>,
    ) -> Result<LeafLookup, LeafLookupError> {
        // Inclusion proof
        //
        // First, do a quick check if the value exists in either the upper or lower subtrie's values
        // map. We assume that if there exists a leaf node, then its value will be in the `values`
        // map.
        if let Some(actual_value) = std::iter::once(self.upper_subtrie.as_ref())
            .chain(self.lower_subtrie_for_path(full_path))
            .filter_map(|subtrie| subtrie.inner.values.get(full_path))
            .next()
        {
            // We found the leaf, check if the value matches (if expected value was provided)
            return expected_value
                .is_none_or(|v| v == actual_value)
                .then_some(LeafLookup::Exists)
                .ok_or_else(|| LeafLookupError::ValueMismatch {
                    path: *full_path,
                    expected: expected_value.cloned(),
                    actual: actual_value.clone(),
                })
        }

        // If the value does not exist in the `values` map, then this means that the leaf either:
        // - Does not exist in the trie
        // - Is missing from the witness
        // We traverse the trie to find the location where this leaf would have been, showing
        // that it is not in the trie. Or we find a blinded node, showing that the witness is
        // not complete.
        let mut curr_path = Nibbles::new(); // start traversal from root
        let mut curr_subtrie = self.upper_subtrie.as_ref();
        let mut curr_subtrie_is_upper = true;

        loop {
            let curr_node = curr_subtrie.nodes.get(&curr_path).unwrap();

            match Self::find_next_to_leaf(&curr_path, curr_node, full_path) {
                FindNextToLeafOutcome::NotFound => return Ok(LeafLookup::NonExistent),
                FindNextToLeafOutcome::BlindedNode(hash) => {
                    // We hit a blinded node - cannot determine if leaf exists
                    return Err(LeafLookupError::BlindedNode { path: curr_path, hash });
                }
                FindNextToLeafOutcome::Found => {
                    panic!("target leaf {full_path:?} found at path {curr_path:?}, even though value wasn't in values hashmap");
                }
                FindNextToLeafOutcome::ContinueFrom(next_path) => {
                    curr_path = next_path;
                    // If we were previously looking at the upper trie, and the new path is in the
                    // lower trie, we need to pull out a ref to the lower trie.
                    if curr_subtrie_is_upper {
                        if let Some(lower_subtrie) = self.lower_subtrie_for_path(&curr_path) {
                            curr_subtrie = lower_subtrie;
                            curr_subtrie_is_upper = false;
                        }
                    }
                }
            }
        }
    }
}

impl ParallelSparseTrie {
    /// Returns true if retaining updates is enabled for the overall trie.
    const fn updates_enabled(&self) -> bool {
        self.updates.is_some()
    }

    /// Creates a new revealed sparse trie from the given root node.
    ///
    /// This function initializes the internal structures and then reveals the root.
    /// It is a convenient method to create a trie when you already have the root node available.
    ///
    /// # Arguments
    ///
    /// * `root` - The root node of the trie
    /// * `masks` - Trie masks for root branch node
    /// * `retain_updates` - Whether to track updates
    ///
    /// # Returns
    ///
    /// Self if successful, or an error if revealing fails.
    pub fn from_root(
        root: TrieNode,
        masks: TrieMasks,
        retain_updates: bool,
    ) -> SparseTrieResult<Self> {
        Self::default().with_root(root, masks, retain_updates)
    }

    /// Returns a reference to the lower `SparseSubtrie` for the given path, or None if the
    /// path belongs to the upper trie, or if the lower subtrie for the path doesn't exist or is
    /// blinded.
    fn lower_subtrie_for_path(&self, path: &Nibbles) -> Option<&SparseSubtrie> {
        match SparseSubtrieType::from_path(path) {
            SparseSubtrieType::Upper => None,
            SparseSubtrieType::Lower(idx) => self.lower_subtries[idx].as_revealed_ref(),
        }
    }

    /// Returns a mutable reference to the lower `SparseSubtrie` for the given path, or None if the
    /// path belongs to the upper trie.
    ///
    /// This method will create/reveal a new lower subtrie for the given path if one isn't already.
    /// If one does exist, but its path field is longer than the given path, then the field will be
    /// set to the given path.
    fn lower_subtrie_for_path_mut(&mut self, path: &Nibbles) -> Option<&mut SparseSubtrie> {
        match SparseSubtrieType::from_path(path) {
            SparseSubtrieType::Upper => None,
            SparseSubtrieType::Lower(idx) => {
                self.lower_subtries[idx].reveal(path);
                Some(self.lower_subtries[idx].as_revealed_mut().expect("just revealed"))
            }
        }
    }

    /// Returns a reference to either the lower or upper `SparseSubtrie` for the given path,
    /// depending on the path's length.
    ///
    /// Returns `None` if a lower subtrie does not exist for the given path.
    fn subtrie_for_path(&self, path: &Nibbles) -> Option<&SparseSubtrie> {
        // We can't just call `lower_subtrie_for_path` and return `upper_subtrie` if it returns
        // None, because Rust complains about double mutable borrowing `self`.
        if SparseSubtrieType::path_len_is_upper(path.len()) {
            Some(&self.upper_subtrie)
        } else {
            self.lower_subtrie_for_path(path)
        }
    }

    /// Returns a mutable reference to either the lower or upper `SparseSubtrie` for the given path,
    /// depending on the path's length.
    ///
    /// This method will create/reveal a new lower subtrie for the given path if one isn't already.
    /// If one does exist, but its path field is longer than the given path, then the field will be
    /// set to the given path.
    fn subtrie_for_path_mut(&mut self, path: &Nibbles) -> &mut SparseSubtrie {
        // We can't just call `lower_subtrie_for_path` and return `upper_subtrie` if it returns
        // None, because Rust complains about double mutable borrowing `self`.
        if SparseSubtrieType::path_len_is_upper(path.len()) {
            &mut self.upper_subtrie
        } else {
            self.lower_subtrie_for_path_mut(path).unwrap()
        }
    }

    /// Returns the next node in the traversal path from the given path towards the leaf for the
    /// given full leaf path, or an error if any node along the traversal path is not revealed.
    ///
    ///
    /// ## Panics
    ///
    /// If `from_path` is not a prefix of `leaf_full_path`.
    fn find_next_to_leaf(
        from_path: &Nibbles,
        from_node: &SparseNode,
        leaf_full_path: &Nibbles,
    ) -> FindNextToLeafOutcome {
        debug_assert!(leaf_full_path.len() >= from_path.len());
        debug_assert!(leaf_full_path.starts_with(from_path));

        match from_node {
            // If empty node is found it means the subtrie doesn't have any nodes in it, let alone
            // the target leaf.
            SparseNode::Empty => FindNextToLeafOutcome::NotFound,
            SparseNode::Hash(hash) => FindNextToLeafOutcome::BlindedNode(*hash),
            SparseNode::Leaf { key, .. } => {
                let mut found_full_path = *from_path;
                found_full_path.extend(key);

                if &found_full_path == leaf_full_path {
                    return FindNextToLeafOutcome::Found
                }
                FindNextToLeafOutcome::NotFound
            }
            SparseNode::Extension { key, .. } => {
                if leaf_full_path.len() == from_path.len() {
                    return FindNextToLeafOutcome::NotFound
                }

                let mut child_path = *from_path;
                child_path.extend(key);

                if !leaf_full_path.starts_with(&child_path) {
                    return FindNextToLeafOutcome::NotFound
                }
                FindNextToLeafOutcome::ContinueFrom(child_path)
            }
            SparseNode::Branch { state_mask, .. } => {
                if leaf_full_path.len() == from_path.len() {
                    return FindNextToLeafOutcome::NotFound
                }

                let nibble = leaf_full_path.get_unchecked(from_path.len());
                if !state_mask.is_bit_set(nibble) {
                    return FindNextToLeafOutcome::NotFound
                }

                let mut child_path = *from_path;
                child_path.push_unchecked(nibble);

                FindNextToLeafOutcome::ContinueFrom(child_path)
            }
        }
    }

    /// Called when a child node has collapsed into its parent as part of `remove_leaf`. If the
    /// new parent node is a leaf, then the previous child also was, and if the previous child was
    /// on a lower subtrie while the parent is on an upper then the leaf value needs to be moved to
    /// the upper.
    fn move_value_on_leaf_removal(
        &mut self,
        parent_path: &Nibbles,
        new_parent_node: &SparseNode,
        prev_child_path: &Nibbles,
    ) {
        // If the parent path isn't in the upper then it doesn't matter what the new node is,
        // there's no situation where a leaf value needs to be moved.
        if SparseSubtrieType::from_path(parent_path).lower_index().is_some() {
            return;
        }

        if let SparseNode::Leaf { key, .. } = new_parent_node {
            let Some(prev_child_subtrie) = self.lower_subtrie_for_path_mut(prev_child_path) else {
                return;
            };

            let mut leaf_full_path = *parent_path;
            leaf_full_path.extend(key);

            let val = prev_child_subtrie.inner.values.remove(&leaf_full_path).expect("ParallelSparseTrie is in an inconsistent state, expected value on subtrie which wasn't found");
            self.upper_subtrie.inner.values.insert(leaf_full_path, val);
        }
    }

    /// Used by `remove_leaf` to ensure that when a node is removed from a lower subtrie that any
    /// externalities are handled. These can include:
    /// - Removing the lower subtrie completely, if it is now empty.
    /// - Updating the `path` field of the lower subtrie to indicate that its root node has changed.
    ///
    /// This method assumes that the caller will deal with putting all other nodes in the trie into
    /// a consistent state after the removal of this one.
    ///
    /// ## Panics
    ///
    /// - If the removed node was not a leaf or extension.
    fn remove_node(&mut self, path: &Nibbles) {
        let subtrie = self.subtrie_for_path_mut(path);
        let node = subtrie.nodes.remove(path);

        let Some(idx) = SparseSubtrieType::from_path(path).lower_index() else {
            // When removing a node from the upper trie there's nothing special we need to do to fix
            // its path field; the upper trie's path is always empty.
            return;
        };

        match node {
            Some(SparseNode::Leaf { .. }) => {
                // If the leaf was the final node in its lower subtrie then we can blind the
                // subtrie, effectively marking it as empty.
                if subtrie.nodes.is_empty() {
                    self.lower_subtries[idx].clear();
                }
            }
            Some(SparseNode::Extension { key, .. }) => {
                // If the removed extension was the root node of a lower subtrie then the lower
                // subtrie's `path` needs to be updated to be whatever node the extension used to
                // point to.
                if &subtrie.path == path {
                    subtrie.path.extend(&key);
                }
            }
            _ => panic!("Expected to remove a leaf or extension, but removed {node:?}"),
        }
    }

    /// Given the path to a parent branch node and a child node which is the sole remaining child on
    /// that branch after removing a leaf, returns a node to replace the parent branch node and a
    /// boolean indicating if the child should be deleted.
    ///
    /// ## Panics
    ///
    /// - If either parent or child node is not already revealed.
    /// - If parent's path is not a prefix of the child's path.
    fn branch_changes_on_leaf_removal(
        parent_path: &Nibbles,
        remaining_child_path: &Nibbles,
        remaining_child_node: &SparseNode,
    ) -> (SparseNode, bool) {
        debug_assert!(remaining_child_path.len() > parent_path.len());
        debug_assert!(remaining_child_path.starts_with(parent_path));

        let remaining_child_nibble = remaining_child_path.get_unchecked(parent_path.len());

        // If we swap the branch node out either an extension or leaf, depending on
        // what its remaining child is.
        match remaining_child_node {
            SparseNode::Empty | SparseNode::Hash(_) => {
                panic!("remaining child must have been revealed already")
            }
            // If the only child is a leaf node, we downgrade the branch node into a
            // leaf node, prepending the nibble to the key, and delete the old
            // child.
            SparseNode::Leaf { key, .. } => {
                let mut new_key = Nibbles::from_nibbles_unchecked([remaining_child_nibble]);
                new_key.extend(key);
                (SparseNode::new_leaf(new_key), true)
            }
            // If the only child node is an extension node, we downgrade the branch
            // node into an even longer extension node, prepending the nibble to the
            // key, and delete the old child.
            SparseNode::Extension { key, .. } => {
                let mut new_key = Nibbles::from_nibbles_unchecked([remaining_child_nibble]);
                new_key.extend(key);
                (SparseNode::new_ext(new_key), true)
            }
            // If the only child is a branch node, we downgrade the current branch
            // node into a one-nibble extension node.
            SparseNode::Branch { .. } => (
                SparseNode::new_ext(Nibbles::from_nibbles_unchecked([remaining_child_nibble])),
                false,
            ),
        }
    }

    /// Given the path to a parent extension and its key, and a child node (not necessarily on this
    /// subtrie), returns an optional replacement parent node. If a replacement is returned then the
    /// child node should be deleted.
    ///
    /// ## Panics
    ///
    /// - If either parent or child node is not already revealed.
    /// - If parent's path is not a prefix of the child's path.
    fn extension_changes_on_leaf_removal(
        parent_path: &Nibbles,
        parent_key: &Nibbles,
        child_path: &Nibbles,
        child: &SparseNode,
    ) -> Option<SparseNode> {
        debug_assert!(child_path.len() > parent_path.len());
        debug_assert!(child_path.starts_with(parent_path));

        // If the parent node is an extension node, we need to look at its child to see
        // if we need to merge it.
        match child {
            SparseNode::Empty | SparseNode::Hash(_) => {
                panic!("child must be revealed")
            }
            // For a leaf node, we collapse the extension node into a leaf node,
            // extending the key. While it's impossible to encounter an extension node
            // followed by a leaf node in a complete trie, it's possible here because we
            // could have downgraded the extension node's child into a leaf node from a
            // branch in a previous call to `branch_changes_on_leaf_removal`.
            SparseNode::Leaf { key, .. } => {
                let mut new_key = *parent_key;
                new_key.extend(key);
                Some(SparseNode::new_leaf(new_key))
            }
            // Similar to the leaf node, for an extension node, we collapse them into one
            // extension node, extending the key.
            SparseNode::Extension { key, .. } => {
                let mut new_key = *parent_key;
                new_key.extend(key);
                Some(SparseNode::new_ext(new_key))
            }
            // For a branch node, we just leave the extension node as-is.
            SparseNode::Branch { .. } => None,
        }
    }

    /// Drains any [`SparseTrieUpdatesAction`]s from the given subtrie, and applies each action to
    /// the given `updates` set. If the given set is None then this is a no-op.
    fn apply_subtrie_update_actions(
        &mut self,
        update_actions: impl Iterator<Item = SparseTrieUpdatesAction>,
    ) {
        if let Some(updates) = self.updates.as_mut() {
            for action in update_actions {
                match action {
                    SparseTrieUpdatesAction::InsertRemoved(path) => {
                        updates.updated_nodes.remove(&path);
                        updates.removed_nodes.insert(path);
                    }
                    SparseTrieUpdatesAction::RemoveUpdated(path) => {
                        updates.updated_nodes.remove(&path);
                    }
                    SparseTrieUpdatesAction::InsertUpdated(path, branch_node) => {
                        updates.updated_nodes.insert(path, branch_node);
                    }
                }
            }
        };
    }

    /// Updates hashes for the upper subtrie, using nodes from both upper and lower subtries.
    #[instrument(level = "trace", target = "trie::parallel_sparse", skip_all, ret)]
    fn update_upper_subtrie_hashes(&mut self, prefix_set: &mut PrefixSet) -> RlpNode {
        trace!(target: "trie::parallel_sparse", "Updating upper subtrie hashes");

        debug_assert!(self.upper_subtrie.inner.buffers.path_stack.is_empty());
        self.upper_subtrie.inner.buffers.path_stack.push(RlpNodePathStackItem {
            path: Nibbles::default(), // Start from root
            is_in_prefix_set: None,
        });

        let mut update_actions_buf =
            self.updates_enabled().then(|| self.update_actions_buffers.pop().unwrap_or_default());

        while let Some(stack_item) = self.upper_subtrie.inner.buffers.path_stack.pop() {
            let path = stack_item.path;
            let node = if path.len() < UPPER_TRIE_MAX_DEPTH {
                self.upper_subtrie.nodes.get_mut(&path).expect("upper subtrie node must exist")
            } else {
                let index = path_subtrie_index_unchecked(&path);
                let node = self.lower_subtries[index]
                    .as_revealed_mut()
                    .expect("lower subtrie must exist")
                    .nodes
                    .get_mut(&path)
                    .expect("lower subtrie node must exist");
                // Lower subtrie root node hashes must be computed before updating upper subtrie
                // hashes
                debug_assert!(
                    node.hash().is_some(),
                    "Lower subtrie root node at path {path:?} has no hash"
                );
                node
            };

            // Calculate the RLP node for the current node using upper subtrie
            self.upper_subtrie.inner.rlp_node(
                prefix_set,
                &mut update_actions_buf,
                stack_item,
                node,
                &self.branch_node_tree_masks,
                &self.branch_node_hash_masks,
            );
        }

        // If there were any branch node updates as a result of calculating the RLP node for the
        // upper trie then apply them to the top-level set.
        if let Some(mut update_actions_buf) = update_actions_buf {
            self.apply_subtrie_update_actions(
                #[allow(clippy::iter_with_drain)]
                update_actions_buf.drain(..),
            );
            self.update_actions_buffers.push(update_actions_buf);
        }

        debug_assert_eq!(self.upper_subtrie.inner.buffers.rlp_node_stack.len(), 1);
        self.upper_subtrie.inner.buffers.rlp_node_stack.pop().unwrap().rlp_node
    }

    /// Returns:
    /// 1. List of lower [subtries](SparseSubtrie) that have changed according to the provided
    ///    [prefix set](PrefixSet). See documentation of [`ChangedSubtrie`] for more details.
    /// 2. Prefix set of keys that do not belong to any lower subtrie.
    ///
    /// This method helps optimize hash recalculations by identifying which specific
    /// lower subtries need to be updated. Each lower subtrie can then be updated in parallel.
    ///
    /// IMPORTANT: The method removes the subtries from `lower_subtries`, and the caller is
    /// responsible for returning them back into the array.
    fn take_changed_lower_subtries(
        &mut self,
        prefix_set: &mut PrefixSet,
    ) -> (Vec<ChangedSubtrie>, PrefixSetMut) {
        // Clone the prefix set to iterate over its keys. Cloning is cheap, it's just an Arc.
        let prefix_set_clone = prefix_set.clone();
        let mut prefix_set_iter = prefix_set_clone.into_iter().copied().peekable();
        let mut changed_subtries = Vec::new();
        let mut unchanged_prefix_set = PrefixSetMut::default();
        let updates_enabled = self.updates_enabled();

        for (index, subtrie) in self.lower_subtries.iter_mut().enumerate() {
            if let Some(subtrie) =
                subtrie.take_revealed_if(|subtrie| prefix_set.contains(&subtrie.path))
            {
                let prefix_set = if prefix_set.all() {
                    unchanged_prefix_set = PrefixSetMut::all();
                    PrefixSetMut::all()
                } else {
                    // Take those keys from the original prefix set that start with the subtrie path
                    //
                    // Subtries are stored in the order of their paths, so we can use the same
                    // prefix set iterator.
                    let mut new_prefix_set = Vec::new();
                    while let Some(key) = prefix_set_iter.peek() {
                        if key.starts_with(&subtrie.path) {
                            // If the key starts with the subtrie path, add it to the new prefix set
                            new_prefix_set.push(prefix_set_iter.next().unwrap());
                        } else if new_prefix_set.is_empty() && key < &subtrie.path {
                            // If we didn't yet have any keys that belong to this subtrie, and the
                            // current key is still less than the subtrie path, add it to the
                            // unchanged prefix set
                            unchanged_prefix_set.insert(prefix_set_iter.next().unwrap());
                        } else {
                            // If we're past the subtrie path, we're done with this subtrie. Do not
                            // advance the iterator, the next key will be processed either by the
                            // next subtrie or inserted into the unchanged prefix set.
                            break
                        }
                    }
                    PrefixSetMut::from(new_prefix_set)
                }
                .freeze();

                // We need the full path of root node of the lower subtrie to the unchanged prefix
                // set, so that we don't skip it when calculating hashes for the upper subtrie.
                match subtrie.nodes.get(&subtrie.path) {
                    Some(SparseNode::Extension { key, .. } | SparseNode::Leaf { key, .. }) => {
                        unchanged_prefix_set.insert(subtrie.path.join(key));
                    }
                    Some(SparseNode::Branch { .. }) => {
                        unchanged_prefix_set.insert(subtrie.path);
                    }
                    _ => {}
                }

                let update_actions_buf =
                    updates_enabled.then(|| self.update_actions_buffers.pop().unwrap_or_default());

                changed_subtries.push(ChangedSubtrie {
                    index,
                    subtrie,
                    prefix_set,
                    update_actions_buf,
                });
            }
        }

        // Extend the unchanged prefix set with the remaining keys that are not part of any subtries
        unchanged_prefix_set.extend_keys(prefix_set_iter);

        (changed_subtries, unchanged_prefix_set)
    }

    /// Returns an iterator over all nodes in the trie in no particular order.
    #[cfg(test)]
    fn all_nodes(&self) -> impl IntoIterator<Item = (&Nibbles, &SparseNode)> {
        let mut nodes = vec![];
        for subtrie in self.lower_subtries.iter().filter_map(LowerSparseSubtrie::as_revealed_ref) {
            nodes.extend(subtrie.nodes.iter())
        }
        nodes.extend(self.upper_subtrie.nodes.iter());
        nodes
    }

    /// Reveals a trie node in the upper trie if it has not been revealed before. When revealing
    /// branch/extension nodes this may recurse into a lower trie to reveal a child.
    ///
    /// This function decodes a trie node and inserts it into the trie structure. It handles
    /// different node types (leaf, extension, branch) by appropriately adding them to the trie and
    /// recursively revealing their children.
    ///
    /// # Arguments
    ///
    /// * `path` - The path where the node should be revealed
    /// * `node` - The trie node to reveal
    /// * `masks` - Trie masks for branch nodes
    ///
    /// # Returns
    ///
    /// `Ok(())` if successful, or an error if the node was not revealed.
    fn reveal_upper_node(
        &mut self,
        path: Nibbles,
        node: &TrieNode,
        masks: &TrieMasks,
    ) -> SparseTrieResult<()> {
        // If there is no subtrie for the path it means the path is UPPER_TRIE_MAX_DEPTH or less
        // nibbles, and so belongs to the upper trie.
        self.upper_subtrie.reveal_node(path, node, masks)?;

        // The previous upper_trie.reveal_node call will not have revealed any child nodes via
        // reveal_node_or_hash if the child node would be found on a lower subtrie. We handle that
        // here by manually checking the specific cases where this could happen, and calling
        // reveal_node_or_hash for each.
        match node {
            TrieNode::Branch(branch) => {
                // If a branch is at the cutoff level of the trie then it will be in the upper trie,
                // but all of its children will be in a lower trie. Check if a child node would be
                // in the lower subtrie, and reveal accordingly.
                if !SparseSubtrieType::path_len_is_upper(path.len() + 1) {
                    let mut stack_ptr = branch.as_ref().first_child_index();
                    for idx in CHILD_INDEX_RANGE {
                        if branch.state_mask.is_bit_set(idx) {
                            let mut child_path = path;
                            child_path.push_unchecked(idx);
                            self.lower_subtrie_for_path_mut(&child_path)
                                .expect("child_path must have a lower subtrie")
                                .reveal_node_or_hash(child_path, &branch.stack[stack_ptr])?;
                            stack_ptr += 1;
                        }
                    }
                }
            }
            TrieNode::Extension(ext) => {
                let mut child_path = path;
                child_path.extend(&ext.key);
                if let Some(subtrie) = self.lower_subtrie_for_path_mut(&child_path) {
                    subtrie.reveal_node_or_hash(child_path, &ext.child)?;
                }
            }
            TrieNode::EmptyRoot | TrieNode::Leaf(_) => (),
        }

        Ok(())
    }
}

/// This is a subtrie of the [`ParallelSparseTrie`] that contains a map from path to sparse trie
/// nodes.
#[derive(Clone, PartialEq, Eq, Debug, Default)]
pub struct SparseSubtrie {
    /// The root path of this subtrie.
    ///
    /// This is the _full_ path to this subtrie, meaning it includes the first
    /// [`UPPER_TRIE_MAX_DEPTH`] nibbles that we also use for indexing subtries in the
    /// [`ParallelSparseTrie`].
    ///
    /// There should be a node for this path in `nodes` map.
    pub(crate) path: Nibbles,
    /// The map from paths to sparse trie nodes within this subtrie.
    nodes: HashMap<Nibbles, SparseNode>,
    /// Subset of fields for mutable access while `nodes` field is also being mutably borrowed.
    inner: SparseSubtrieInner,
}

/// Returned by the `find_next_to_leaf` method to indicate either that the leaf has been found,
/// traversal should be continued from the given path, or the leaf is not in the trie.
enum FindNextToLeafOutcome {
    /// `Found` indicates that the leaf was found at the given path.
    Found,
    /// `ContinueFrom` indicates that traversal should continue from the given path.
    ContinueFrom(Nibbles),
    /// `NotFound` indicates that there is no way to traverse to the leaf, as it is not in the
    /// trie.
    NotFound,
    /// `BlindedNode` indicates that the node is blinded with the contained hash and cannot be
    /// traversed.
    BlindedNode(B256),
}

impl SparseSubtrie {
    /// Creates a new empty subtrie with the specified root path.
    pub(crate) fn new(path: Nibbles) -> Self {
        Self { path, ..Default::default() }
    }

    /// Returns true if this subtrie has any nodes, false otherwise.
    pub(crate) fn is_empty(&self) -> bool {
        self.nodes.is_empty()
    }

    /// Returns true if the current path and its child are both found in the same level.
    fn is_child_same_level(current_path: &Nibbles, child_path: &Nibbles) -> bool {
        let current_level = core::mem::discriminant(&SparseSubtrieType::from_path(current_path));
        let child_level = core::mem::discriminant(&SparseSubtrieType::from_path(child_path));
        current_level == child_level
    }

    /// Updates or inserts a leaf node at the specified key path with the provided RLP-encoded
    /// value.
    ///
    /// If the leaf did not previously exist, this method adjusts the trie structure by inserting
    /// new leaf nodes, splitting branch nodes, or collapsing extension nodes as needed.
    ///
    /// # Returns
    ///
    /// Returns the `Ok` if the update is successful.
    ///
    /// Note: If an update requires revealing a blinded node, an error is returned if the blinded
    /// provider returns an error.
    pub fn update_leaf(
        &mut self,
        full_path: Nibbles,
        value: Vec<u8>,
        provider: impl TrieNodeProvider,
        retain_updates: bool,
    ) -> SparseTrieResult<()> {
        debug_assert!(full_path.starts_with(&self.path));
        let existing = self.inner.values.insert(full_path, value);
        if existing.is_some() {
            // trie structure unchanged, return immediately
            return Ok(())
        }

        // Here we are starting at the root of the subtrie, and traversing from there.
        let mut current = Some(self.path);
        while let Some(current_path) = current {
            match self.update_next_node(current_path, &full_path, retain_updates)? {
                LeafUpdateStep::Continue { next_node } => {
                    current = Some(next_node);
                }
                LeafUpdateStep::Complete { reveal_path, .. } => {
                    if let Some(reveal_path) = reveal_path {
                        if self.nodes.get(&reveal_path).expect("node must exist").is_hash() {
                            if let Some(RevealedNode { node, tree_mask, hash_mask }) =
                                provider.trie_node(&reveal_path)?
                            {
                                let decoded = TrieNode::decode(&mut &node[..])?;
                                trace!(
                                    target: "trie::parallel_sparse",
                                    ?reveal_path,
                                    ?decoded,
                                    ?tree_mask,
                                    ?hash_mask,
                                    "Revealing child",
                                );
                                self.reveal_node(
                                    reveal_path,
                                    &decoded,
                                    &TrieMasks { hash_mask, tree_mask },
                                )?;
                            } else {
                                return Err(SparseTrieErrorKind::NodeNotFoundInProvider {
                                    path: reveal_path,
                                }
                                .into())
                            }
                        }
                    }

                    current = None;
                }
                LeafUpdateStep::NodeNotFound => {
                    current = None;
                }
            }
        }

        Ok(())
    }

    /// Processes the current node, returning what to do next in the leaf update process.
    ///
    /// This will add or update any nodes in the trie as necessary.
    ///
    /// Returns a `LeafUpdateStep` containing the next node to process (if any) and
    /// the paths of nodes that were inserted during this step.
    fn update_next_node(
        &mut self,
        mut current: Nibbles,
        path: &Nibbles,
        retain_updates: bool,
    ) -> SparseTrieResult<LeafUpdateStep> {
        debug_assert!(path.starts_with(&self.path));
        debug_assert!(current.starts_with(&self.path));
        debug_assert!(path.starts_with(&current));
        let Some(node) = self.nodes.get_mut(&current) else {
            return Ok(LeafUpdateStep::NodeNotFound);
        };
        match node {
            SparseNode::Empty => {
                // We need to insert the node with a different path and key depending on the path of
                // the subtrie.
                let path = path.slice(self.path.len()..);
                *node = SparseNode::new_leaf(path);
                Ok(LeafUpdateStep::complete_with_insertions(vec![current], None))
            }
            SparseNode::Hash(hash) => {
                Err(SparseTrieErrorKind::BlindedNode { path: current, hash: *hash }.into())
            }
            SparseNode::Leaf { key: current_key, .. } => {
                current.extend(current_key);

                // this leaf is being updated
                debug_assert!(
                    &current != path,
                    "we already checked leaf presence in the beginning"
                );

                // find the common prefix
                let common = current.common_prefix_length(path);

                // update existing node
                let new_ext_key = current.slice(current.len() - current_key.len()..common);
                *node = SparseNode::new_ext(new_ext_key);

                // create a branch node and corresponding leaves
                self.nodes.reserve(3);
                let branch_path = current.slice(..common);
                let new_leaf_path = path.slice(..=common);
                let existing_leaf_path = current.slice(..=common);

                self.nodes.insert(
                    branch_path,
                    SparseNode::new_split_branch(
                        current.get_unchecked(common),
                        path.get_unchecked(common),
                    ),
                );
                self.nodes.insert(new_leaf_path, SparseNode::new_leaf(path.slice(common + 1..)));
                self.nodes
                    .insert(existing_leaf_path, SparseNode::new_leaf(current.slice(common + 1..)));

                Ok(LeafUpdateStep::complete_with_insertions(
                    vec![branch_path, new_leaf_path, existing_leaf_path],
                    None,
                ))
            }
            SparseNode::Extension { key, .. } => {
                current.extend(key);

                if !path.starts_with(&current) {
                    // find the common prefix
                    let common = current.common_prefix_length(path);
                    *key = current.slice(current.len() - key.len()..common);

                    // If branch node updates retention is enabled, we need to query the
                    // extension node child to later set the hash mask for a parent branch node
                    // correctly.
                    let reveal_path = retain_updates.then_some(current);

                    // create state mask for new branch node
                    // NOTE: this might overwrite the current extension node
                    self.nodes.reserve(3);
                    let branch_path = current.slice(..common);
                    let new_leaf_path = path.slice(..=common);
                    let branch = SparseNode::new_split_branch(
                        current.get_unchecked(common),
                        path.get_unchecked(common),
                    );

                    self.nodes.insert(branch_path, branch);

                    // create new leaf
                    let new_leaf = SparseNode::new_leaf(path.slice(common + 1..));
                    self.nodes.insert(new_leaf_path, new_leaf);

                    let mut inserted_nodes = vec![branch_path, new_leaf_path];

                    // recreate extension to previous child if needed
                    let key = current.slice(common + 1..);
                    if !key.is_empty() {
                        let ext_path = current.slice(..=common);
                        self.nodes.insert(ext_path, SparseNode::new_ext(key));
                        inserted_nodes.push(ext_path);
                    }

                    return Ok(LeafUpdateStep::complete_with_insertions(inserted_nodes, reveal_path))
                }

                Ok(LeafUpdateStep::continue_with(current))
            }
            SparseNode::Branch { state_mask, .. } => {
                let nibble = path.get_unchecked(current.len());
                current.push_unchecked(nibble);
                if !state_mask.is_bit_set(nibble) {
                    state_mask.set_bit(nibble);
                    let new_leaf = SparseNode::new_leaf(path.slice(current.len()..));
                    self.nodes.insert(current, new_leaf);
                    return Ok(LeafUpdateStep::complete_with_insertions(vec![current], None))
                }

                // If the nibble is set, we can continue traversing the branch.
                Ok(LeafUpdateStep::continue_with(current))
            }
        }
    }

    /// Internal implementation of the method of the same name on `ParallelSparseTrie`.
    fn reveal_node(
        &mut self,
        path: Nibbles,
        node: &TrieNode,
        masks: &TrieMasks,
    ) -> SparseTrieResult<()> {
        debug_assert!(path.starts_with(&self.path));

        // If the node is already revealed and it's not a hash node, do nothing.
        if self.nodes.get(&path).is_some_and(|node| !node.is_hash()) {
            return Ok(())
        }

        match node {
            TrieNode::EmptyRoot => {
                // For an empty root, ensure that we are at the root path, and at the upper subtrie.
                debug_assert!(path.is_empty());
                debug_assert!(self.path.is_empty());
                self.nodes.insert(path, SparseNode::Empty);
            }
            TrieNode::Branch(branch) => {
                // For a branch node, iterate over all potential children
                let mut stack_ptr = branch.as_ref().first_child_index();
                for idx in CHILD_INDEX_RANGE {
                    if branch.state_mask.is_bit_set(idx) {
                        let mut child_path = path;
                        child_path.push_unchecked(idx);
                        if Self::is_child_same_level(&path, &child_path) {
                            // Reveal each child node or hash it has, but only if the child is on
                            // the same level as the parent.
                            self.reveal_node_or_hash(child_path, &branch.stack[stack_ptr])?;
                        }
                        stack_ptr += 1;
                    }
                }
                // Update the branch node entry in the nodes map, handling cases where a blinded
                // node is now replaced with a revealed node.
                match self.nodes.entry(path) {
                    Entry::Occupied(mut entry) => match entry.get() {
                        // Replace a hash node with a fully revealed branch node.
                        SparseNode::Hash(hash) => {
                            entry.insert(SparseNode::Branch {
                                state_mask: branch.state_mask,
                                // Memoize the hash of a previously blinded node in a new branch
                                // node.
                                hash: Some(*hash),
                                store_in_db_trie: Some(
                                    masks.hash_mask.is_some_and(|mask| !mask.is_empty()) ||
                                        masks.tree_mask.is_some_and(|mask| !mask.is_empty()),
                                ),
                            });
                        }
                        // Branch node already exists, or an extension node was placed where a
                        // branch node was before.
                        SparseNode::Branch { .. } | SparseNode::Extension { .. } => {}
                        // All other node types can't be handled.
                        node @ (SparseNode::Empty | SparseNode::Leaf { .. }) => {
                            return Err(SparseTrieErrorKind::Reveal {
                                path: *entry.key(),
                                node: Box::new(node.clone()),
                            }
                            .into())
                        }
                    },
                    Entry::Vacant(entry) => {
                        entry.insert(SparseNode::new_branch(branch.state_mask));
                    }
                }
            }
            TrieNode::Extension(ext) => match self.nodes.entry(path) {
                Entry::Occupied(mut entry) => match entry.get() {
                    // Replace a hash node with a revealed extension node.
                    SparseNode::Hash(hash) => {
                        let mut child_path = *entry.key();
                        child_path.extend(&ext.key);
                        entry.insert(SparseNode::Extension {
                            key: ext.key,
                            // Memoize the hash of a previously blinded node in a new extension
                            // node.
                            hash: Some(*hash),
                            store_in_db_trie: None,
                        });
                        if Self::is_child_same_level(&path, &child_path) {
                            self.reveal_node_or_hash(child_path, &ext.child)?;
                        }
                    }
                    // Extension node already exists, or an extension node was placed where a branch
                    // node was before.
                    SparseNode::Extension { .. } | SparseNode::Branch { .. } => {}
                    // All other node types can't be handled.
                    node @ (SparseNode::Empty | SparseNode::Leaf { .. }) => {
                        return Err(SparseTrieErrorKind::Reveal {
                            path: *entry.key(),
                            node: Box::new(node.clone()),
                        }
                        .into())
                    }
                },
                Entry::Vacant(entry) => {
                    let mut child_path = *entry.key();
                    child_path.extend(&ext.key);
                    entry.insert(SparseNode::new_ext(ext.key));
                    if Self::is_child_same_level(&path, &child_path) {
                        self.reveal_node_or_hash(child_path, &ext.child)?;
                    }
                }
            },
            TrieNode::Leaf(leaf) => match self.nodes.entry(path) {
                Entry::Occupied(mut entry) => match entry.get() {
                    // Replace a hash node with a revealed leaf node and store leaf node value.
                    SparseNode::Hash(hash) => {
                        let mut full = *entry.key();
                        full.extend(&leaf.key);
                        self.inner.values.insert(full, leaf.value.clone());
                        entry.insert(SparseNode::Leaf {
                            key: leaf.key,
                            // Memoize the hash of a previously blinded node in a new leaf
                            // node.
                            hash: Some(*hash),
                        });
                    }
                    // Leaf node already exists.
                    SparseNode::Leaf { .. } => {}
                    // All other node types can't be handled.
                    node @ (SparseNode::Empty |
                    SparseNode::Extension { .. } |
                    SparseNode::Branch { .. }) => {
                        return Err(SparseTrieErrorKind::Reveal {
                            path: *entry.key(),
                            node: Box::new(node.clone()),
                        }
                        .into())
                    }
                },
                Entry::Vacant(entry) => {
                    let mut full = *entry.key();
                    full.extend(&leaf.key);
                    entry.insert(SparseNode::new_leaf(leaf.key));
                    self.inner.values.insert(full, leaf.value.clone());
                }
            },
        }

        Ok(())
    }

    /// Reveals either a node or its hash placeholder based on the provided child data.
    ///
    /// When traversing the trie, we often encounter references to child nodes that
    /// are either directly embedded or represented by their hash. This method
    /// handles both cases:
    ///
    /// 1. If the child data represents a hash (32+1=33 bytes), store it as a hash node
    /// 2. Otherwise, decode the data as a [`TrieNode`] and recursively reveal it using
    ///    `reveal_node`
    ///
    /// # Returns
    ///
    /// Returns `Ok(())` if successful, or an error if the node cannot be revealed.
    ///
    /// # Error Handling
    ///
    /// Will error if there's a conflict between a new hash node and an existing one
    /// at the same path
    fn reveal_node_or_hash(&mut self, path: Nibbles, child: &[u8]) -> SparseTrieResult<()> {
        if child.len() == B256::len_bytes() + 1 {
            let hash = B256::from_slice(&child[1..]);
            match self.nodes.entry(path) {
                Entry::Occupied(entry) => match entry.get() {
                    // Hash node with a different hash can't be handled.
                    SparseNode::Hash(previous_hash) if previous_hash != &hash => {
                        return Err(SparseTrieErrorKind::Reveal {
                            path: *entry.key(),
                            node: Box::new(SparseNode::Hash(hash)),
                        }
                        .into())
                    }
                    _ => {}
                },
                Entry::Vacant(entry) => {
                    entry.insert(SparseNode::Hash(hash));
                }
            }
            return Ok(())
        }

        self.reveal_node(path, &TrieNode::decode(&mut &child[..])?, &TrieMasks::none())
    }

    /// Recalculates and updates the RLP hashes for the changed nodes in this subtrie.
    ///
    /// The function starts from the subtrie root, traverses down to leaves, and then calculates
    /// the hashes from leaves back up to the root. It uses a stack from [`SparseSubtrieBuffers`] to
    /// track the traversal and accumulate RLP encodings.
    ///
    /// # Parameters
    ///
    /// - `prefix_set`: The set of trie paths whose nodes have changed.
    /// - `update_actions`: A buffer which `SparseTrieUpdatesAction`s will be written to in the
    ///   event that any changes to the top-level updates are required. If None then update
    ///   retention is disabled.
    /// - `branch_node_tree_masks`: The tree masks for branch nodes
    /// - `branch_node_hash_masks`: The hash masks for branch nodes
    ///
    /// # Returns
    ///
    /// A tuple containing the root node of the updated subtrie.
    ///
    /// # Panics
    ///
    /// If the node at the root path does not exist.
    #[instrument(level = "trace", target = "trie::parallel_sparse", skip_all, fields(root = ?self.path), ret)]
    fn update_hashes(
        &mut self,
        prefix_set: &mut PrefixSet,
        update_actions: &mut Option<Vec<SparseTrieUpdatesAction>>,
        branch_node_tree_masks: &HashMap<Nibbles, TrieMask>,
        branch_node_hash_masks: &HashMap<Nibbles, TrieMask>,
    ) -> RlpNode {
        trace!(target: "trie::parallel_sparse", "Updating subtrie hashes");

        debug_assert!(prefix_set.iter().all(|path| path.starts_with(&self.path)));

        debug_assert!(self.inner.buffers.path_stack.is_empty());
        self.inner
            .buffers
            .path_stack
            .push(RlpNodePathStackItem { path: self.path, is_in_prefix_set: None });

        while let Some(stack_item) = self.inner.buffers.path_stack.pop() {
            let path = stack_item.path;
            let node = self
                .nodes
                .get_mut(&path)
                .unwrap_or_else(|| panic!("node at path {path:?} does not exist"));

            self.inner.rlp_node(
                prefix_set,
                update_actions,
                stack_item,
                node,
                branch_node_tree_masks,
                branch_node_hash_masks,
            );
        }

        debug_assert_eq!(self.inner.buffers.rlp_node_stack.len(), 1);
        self.inner.buffers.rlp_node_stack.pop().unwrap().rlp_node
    }

    /// Removes all nodes and values from the subtrie, resetting it to a blank state
    /// with only an empty root node. This is used when a storage root is deleted.
    fn wipe(&mut self) {
        self.nodes = HashMap::from_iter([(Nibbles::default(), SparseNode::Empty)]);
        self.inner.clear();
    }

    /// Clears the subtrie, keeping the data structures allocated.
    pub(crate) fn clear(&mut self) {
        self.nodes.clear();
        self.inner.clear();
    }
}

/// Helper type for [`SparseSubtrie`] to mutably access only a subset of fields from the original
/// struct.
#[derive(Clone, PartialEq, Eq, Debug, Default)]
struct SparseSubtrieInner {
    /// Map from leaf key paths to their values.
    /// All values are stored here instead of directly in leaf nodes.
    values: HashMap<Nibbles, Vec<u8>>,
    /// Reusable buffers for [`SparseSubtrie::update_hashes`].
    buffers: SparseSubtrieBuffers,
}

impl SparseSubtrieInner {
    /// Computes the RLP encoding and its hash for a single (trie node)[`SparseNode`].
    ///
    /// # Deferred Processing
    ///
    /// When an extension or a branch node depends on child nodes that haven't been computed yet,
    /// the function pushes the current node back onto the path stack along with its children,
    /// then returns early. This allows the iterative algorithm to process children first before
    /// retrying the parent.
    ///
    /// # Parameters
    ///
    /// - `prefix_set`: Set of prefixes (key paths) that have been marked as updated
    /// - `update_actions`: A buffer which `SparseTrieUpdatesAction`s will be written to in the
    ///   event that any changes to the top-level updates are required. If None then update
    ///   retention is disabled.
    /// - `stack_item`: The stack item to process
    /// - `node`: The sparse node to process (will be mutated to update hash)
    /// - `branch_node_tree_masks`: The tree masks for branch nodes
    /// - `branch_node_hash_masks`: The hash masks for branch nodes
    ///
    /// # Side Effects
    ///
    /// - Updates the node's hash field after computing RLP
    /// - Pushes nodes to [`SparseSubtrieBuffers::path_stack`] to manage traversal
    /// - May push items onto the path stack for deferred processing
    ///
    /// # Exit condition
    ///
    /// Once all nodes have been processed and all RLPs and hashes calculated, pushes the root node
    /// onto the [`SparseSubtrieBuffers::rlp_node_stack`] and exits.
    fn rlp_node(
        &mut self,
        prefix_set: &mut PrefixSet,
        update_actions: &mut Option<Vec<SparseTrieUpdatesAction>>,
        mut stack_item: RlpNodePathStackItem,
        node: &mut SparseNode,
        branch_node_tree_masks: &HashMap<Nibbles, TrieMask>,
        branch_node_hash_masks: &HashMap<Nibbles, TrieMask>,
    ) {
        let path = stack_item.path;
        trace!(
            target: "trie::parallel_sparse",
            ?path,
            ?node,
            "Calculating node RLP"
        );

        // Check if the path is in the prefix set.
        // First, check the cached value. If it's `None`, then check the prefix set, and update
        // the cached value.
        let mut prefix_set_contains = |path: &Nibbles| {
            *stack_item.is_in_prefix_set.get_or_insert_with(|| prefix_set.contains(path))
        };

        let (rlp_node, node_type) = match node {
            SparseNode::Empty => (RlpNode::word_rlp(&EMPTY_ROOT_HASH), SparseNodeType::Empty),
            SparseNode::Hash(hash) => {
                // Return pre-computed hash of a blinded node immediately
                (RlpNode::word_rlp(hash), SparseNodeType::Hash)
            }
            SparseNode::Leaf { key, hash } => {
                let mut path = path;
                path.extend(key);
                let value = self.values.get(&path);
                if let Some(hash) = hash.filter(|_| !prefix_set_contains(&path) || value.is_none())
                {
                    // If the node hash is already computed, and either the node path is not in
                    // the prefix set or the leaf doesn't belong to the current trie (its value is
                    // absent), return the pre-computed hash
                    (RlpNode::word_rlp(&hash), SparseNodeType::Leaf)
                } else {
                    // Encode the leaf node and update its hash
                    let value = self.values.get(&path).unwrap();
                    self.buffers.rlp_buf.clear();
                    let rlp_node = LeafNodeRef { key, value }.rlp(&mut self.buffers.rlp_buf);
                    *hash = rlp_node.as_hash();
                    (rlp_node, SparseNodeType::Leaf)
                }
            }
            SparseNode::Extension { key, hash, store_in_db_trie } => {
                let mut child_path = path;
                child_path.extend(key);
                if let Some((hash, store_in_db_trie)) =
                    hash.zip(*store_in_db_trie).filter(|_| !prefix_set_contains(&path))
                {
                    // If the node hash is already computed, and the node path is not in
                    // the prefix set, return the pre-computed hash
                    (
                        RlpNode::word_rlp(&hash),
                        SparseNodeType::Extension { store_in_db_trie: Some(store_in_db_trie) },
                    )
                } else if self.buffers.rlp_node_stack.last().is_some_and(|e| e.path == child_path) {
                    // Top of the stack has the child node, we can encode the extension node and
                    // update its hash
                    let RlpNodeStackItem { path: _, rlp_node: child, node_type: child_node_type } =
                        self.buffers.rlp_node_stack.pop().unwrap();
                    self.buffers.rlp_buf.clear();
                    let rlp_node =
                        ExtensionNodeRef::new(key, &child).rlp(&mut self.buffers.rlp_buf);
                    *hash = rlp_node.as_hash();

                    let store_in_db_trie_value = child_node_type.store_in_db_trie();

                    trace!(
                        target: "trie::parallel_sparse",
                        ?path,
                        ?child_path,
                        ?child_node_type,
                        "Extension node"
                    );

                    *store_in_db_trie = store_in_db_trie_value;

                    (
                        rlp_node,
                        SparseNodeType::Extension {
                            // Inherit the `store_in_db_trie` flag from the child node, which is
                            // always the branch node
                            store_in_db_trie: store_in_db_trie_value,
                        },
                    )
                } else {
                    // Need to defer processing until child is computed, on the next
                    // invocation update the node's hash.
                    self.buffers.path_stack.extend([
                        RlpNodePathStackItem {
                            path,
                            is_in_prefix_set: Some(prefix_set_contains(&path)),
                        },
                        RlpNodePathStackItem { path: child_path, is_in_prefix_set: None },
                    ]);
                    return
                }
            }
            SparseNode::Branch { state_mask, hash, store_in_db_trie } => {
                if let Some((hash, store_in_db_trie)) =
                    hash.zip(*store_in_db_trie).filter(|_| !prefix_set_contains(&path))
                {
                    // If the node hash is already computed, and the node path is not in
                    // the prefix set, return the pre-computed hash
                    self.buffers.rlp_node_stack.push(RlpNodeStackItem {
                        path,
                        rlp_node: RlpNode::word_rlp(&hash),
                        node_type: SparseNodeType::Branch {
                            store_in_db_trie: Some(store_in_db_trie),
                        },
                    });
                    return
                }

                let retain_updates = update_actions.is_some() && prefix_set_contains(&path);

                self.buffers.branch_child_buf.clear();
                // Walk children in a reverse order from `f` to `0`, so we pop the `0` first
                // from the stack and keep walking in the sorted order.
                for bit in CHILD_INDEX_RANGE.rev() {
                    if state_mask.is_bit_set(bit) {
                        let mut child = path;
                        child.push_unchecked(bit);
                        self.buffers.branch_child_buf.push(child);
                    }
                }

                self.buffers
                    .branch_value_stack_buf
                    .resize(self.buffers.branch_child_buf.len(), Default::default());
                let mut added_children = false;

                let mut tree_mask = TrieMask::default();
                let mut hash_mask = TrieMask::default();
                let mut hashes = Vec::new();
                for (i, child_path) in self.buffers.branch_child_buf.iter().enumerate() {
                    if self.buffers.rlp_node_stack.last().is_some_and(|e| &e.path == child_path) {
                        let RlpNodeStackItem {
                            path: _,
                            rlp_node: child,
                            node_type: child_node_type,
                        } = self.buffers.rlp_node_stack.pop().unwrap();

                        // Update the masks only if we need to retain trie updates
                        if retain_updates {
                            // SAFETY: it's a child, so it's never empty
                            let last_child_nibble = child_path.last().unwrap();

                            // Determine whether we need to set trie mask bit.
                            let should_set_tree_mask_bit = if let Some(store_in_db_trie) =
                                child_node_type.store_in_db_trie()
                            {
                                // A branch or an extension node explicitly set the
                                // `store_in_db_trie` flag
                                store_in_db_trie
                            } else {
                                // A blinded node has the tree mask bit set
                                child_node_type.is_hash() &&
                                    branch_node_tree_masks
                                        .get(&path)
                                        .is_some_and(|mask| mask.is_bit_set(last_child_nibble))
                            };
                            if should_set_tree_mask_bit {
                                tree_mask.set_bit(last_child_nibble);
                            }

                            // Set the hash mask. If a child node is a revealed branch node OR
                            // is a blinded node that has its hash mask bit set according to the
                            // database, set the hash mask bit and save the hash.
                            let hash = child.as_hash().filter(|_| {
                                child_node_type.is_branch() ||
                                    (child_node_type.is_hash() &&
                                        branch_node_hash_masks.get(&path).is_some_and(
                                            |mask| mask.is_bit_set(last_child_nibble),
                                        ))
                            });
                            if let Some(hash) = hash {
                                hash_mask.set_bit(last_child_nibble);
                                hashes.push(hash);
                            }
                        }

                        // Insert children in the resulting buffer in a normal order,
                        // because initially we iterated in reverse.
                        // SAFETY: i < len and len is never 0
                        let original_idx = self.buffers.branch_child_buf.len() - i - 1;
                        self.buffers.branch_value_stack_buf[original_idx] = child;
                        added_children = true;
                    } else {
                        // Need to defer processing until children are computed, on the next
                        // invocation update the node's hash.
                        debug_assert!(!added_children);
                        self.buffers.path_stack.push(RlpNodePathStackItem {
                            path,
                            is_in_prefix_set: Some(prefix_set_contains(&path)),
                        });
                        self.buffers.path_stack.extend(
                            self.buffers
                                .branch_child_buf
                                .drain(..)
                                .map(|path| RlpNodePathStackItem { path, is_in_prefix_set: None }),
                        );
                        return
                    }
                }

                trace!(
                    target: "trie::parallel_sparse",
                    ?path,
                    ?tree_mask,
                    ?hash_mask,
                    "Branch node masks"
                );

                // Top of the stack has all children node, we can encode the branch node and
                // update its hash
                self.buffers.rlp_buf.clear();
                let branch_node_ref =
                    BranchNodeRef::new(&self.buffers.branch_value_stack_buf, *state_mask);
                let rlp_node = branch_node_ref.rlp(&mut self.buffers.rlp_buf);
                *hash = rlp_node.as_hash();

                // Save a branch node update only if it's not a root node, and we need to
                // persist updates.
                let store_in_db_trie_value = if let Some(update_actions) =
                    update_actions.as_mut().filter(|_| retain_updates && !path.is_empty())
                {
                    let store_in_db_trie = !tree_mask.is_empty() || !hash_mask.is_empty();
                    if store_in_db_trie {
                        // Store in DB trie if there are either any children that are stored in
                        // the DB trie, or any children represent hashed values
                        hashes.reverse();
                        let branch_node = BranchNodeCompact::new(
                            *state_mask,
                            tree_mask,
                            hash_mask,
                            hashes,
                            hash.filter(|_| path.is_empty()),
                        );
                        update_actions
                            .push(SparseTrieUpdatesAction::InsertUpdated(path, branch_node));
                    } else if branch_node_tree_masks.get(&path).is_some_and(|mask| !mask.is_empty()) ||
                        branch_node_hash_masks.get(&path).is_some_and(|mask| !mask.is_empty())
                    {
                        // If new tree and hash masks are empty, but previously they weren't, we
                        // need to remove the node update and add the node itself to the list of
                        // removed nodes.
                        update_actions.push(SparseTrieUpdatesAction::InsertRemoved(path));
                    } else if branch_node_tree_masks.get(&path).is_none_or(|mask| mask.is_empty()) &&
                        branch_node_hash_masks.get(&path).is_none_or(|mask| mask.is_empty())
                    {
                        // If new tree and hash masks are empty, and they were previously empty
                        // as well, we need to remove the node update.
                        update_actions.push(SparseTrieUpdatesAction::RemoveUpdated(path));
                    }

                    store_in_db_trie
                } else {
                    false
                };
                *store_in_db_trie = Some(store_in_db_trie_value);

                (
                    rlp_node,
                    SparseNodeType::Branch { store_in_db_trie: Some(store_in_db_trie_value) },
                )
            }
        };

        self.buffers.rlp_node_stack.push(RlpNodeStackItem { path, rlp_node, node_type });
        trace!(
            target: "trie::parallel_sparse",
            ?path,
            ?node_type,
            "Added node to RLP node stack"
        );
    }

    /// Clears the subtrie, keeping the data structures allocated.
    fn clear(&mut self) {
        self.values.clear();
        self.buffers.clear();
    }
}

/// Represents the outcome of processing a node during leaf insertion
#[derive(Clone, Debug, PartialEq, Eq, Default)]
pub enum LeafUpdateStep {
    /// Continue traversing to the next node
    Continue {
        /// The next node path to process
        next_node: Nibbles,
    },
    /// Update is complete with nodes inserted
    Complete {
        /// The node paths that were inserted during this step
        inserted_nodes: Vec<Nibbles>,
        /// Path to a node which may need to be revealed
        reveal_path: Option<Nibbles>,
    },
    /// The node was not found
    #[default]
    NodeNotFound,
}

impl LeafUpdateStep {
    /// Creates a step to continue with the next node
    pub const fn continue_with(next_node: Nibbles) -> Self {
        Self::Continue { next_node }
    }

    /// Creates a step indicating completion with inserted nodes
    pub const fn complete_with_insertions(
        inserted_nodes: Vec<Nibbles>,
        reveal_path: Option<Nibbles>,
    ) -> Self {
        Self::Complete { inserted_nodes, reveal_path }
    }
}

/// Sparse Subtrie Type.
///
/// Used to determine the type of subtrie a certain path belongs to:
/// - Paths in the range `0x..=0xf` belong to the upper subtrie.
/// - Paths in the range `0x00..` belong to one of the lower subtries. The index of the lower
///   subtrie is determined by the first [`UPPER_TRIE_MAX_DEPTH`] nibbles of the path.
///
/// There can be at most [`NUM_LOWER_SUBTRIES`] lower subtries.
#[derive(Clone, Copy, PartialEq, Eq, Debug)]
pub enum SparseSubtrieType {
    /// Upper subtrie with paths in the range `0x..=0xf`
    Upper,
    /// Lower subtrie with paths in the range `0x00..`. Includes the index of the subtrie,
    /// according to the path prefix.
    Lower(usize),
}

impl SparseSubtrieType {
    /// Returns true if a node at a path of the given length would be placed in the upper subtrie.
    ///
    /// Nodes with paths shorter than [`UPPER_TRIE_MAX_DEPTH`] nibbles belong to the upper subtrie,
    /// while longer paths belong to the lower subtries.
    pub const fn path_len_is_upper(len: usize) -> bool {
        len < UPPER_TRIE_MAX_DEPTH
    }

    /// Returns the type of subtrie based on the given path.
    pub fn from_path(path: &Nibbles) -> Self {
        if Self::path_len_is_upper(path.len()) {
            Self::Upper
        } else {
            Self::Lower(path_subtrie_index_unchecked(path))
        }
    }

    /// Returns the index of the lower subtrie, if it exists.
    pub const fn lower_index(&self) -> Option<usize> {
        match self {
            Self::Upper => None,
            Self::Lower(index) => Some(*index),
        }
    }
}

impl Ord for SparseSubtrieType {
    /// Orders two [`SparseSubtrieType`]s such that `Upper` is less than `Lower(_)`, and `Lower`s
    /// are ordered by their index.
    fn cmp(&self, other: &Self) -> Ordering {
        match (self, other) {
            (Self::Upper, Self::Upper) => Ordering::Equal,
            (Self::Upper, Self::Lower(_)) => Ordering::Less,
            (Self::Lower(_), Self::Upper) => Ordering::Greater,
            (Self::Lower(idx_a), Self::Lower(idx_b)) if idx_a == idx_b => Ordering::Equal,
            (Self::Lower(idx_a), Self::Lower(idx_b)) => idx_a.cmp(idx_b),
        }
    }
}

impl PartialOrd for SparseSubtrieType {
    fn partial_cmp(&self, other: &Self) -> Option<Ordering> {
        Some(self.cmp(other))
    }
}

/// Collection of reusable buffers for calculating subtrie hashes.
///
/// These buffers reduce allocations when computing RLP representations during trie updates.
#[derive(Clone, PartialEq, Eq, Debug, Default)]
pub struct SparseSubtrieBuffers {
    /// Stack of RLP node paths
    path_stack: Vec<RlpNodePathStackItem>,
    /// Stack of RLP nodes
    rlp_node_stack: Vec<RlpNodeStackItem>,
    /// Reusable branch child path
    branch_child_buf: SmallVec<[Nibbles; 16]>,
    /// Reusable branch value stack
    branch_value_stack_buf: SmallVec<[RlpNode; 16]>,
    /// Reusable RLP buffer
    rlp_buf: Vec<u8>,
}

impl SparseSubtrieBuffers {
    /// Clears all buffers.
    fn clear(&mut self) {
        self.path_stack.clear();
        self.rlp_node_stack.clear();
        self.branch_child_buf.clear();
        self.branch_value_stack_buf.clear();
        self.rlp_buf.clear();
    }
}

/// RLP node path stack item.
#[derive(Clone, PartialEq, Eq, Debug)]
pub struct RlpNodePathStackItem {
    /// Path to the node.
    pub path: Nibbles,
    /// Whether the path is in the prefix set. If [`None`], then unknown yet.
    pub is_in_prefix_set: Option<bool>,
}

/// Changed subtrie.
#[derive(Debug)]
struct ChangedSubtrie {
    /// Lower subtrie index in the range [0, [`NUM_LOWER_SUBTRIES`]).
    index: usize,
    /// Changed subtrie
    subtrie: Box<SparseSubtrie>,
    /// Prefix set of keys that belong to the subtrie.
    prefix_set: PrefixSet,
    /// Reusable buffer for collecting [`SparseTrieUpdatesAction`]s during computations. Will be
    /// None if update retention is disabled.
    update_actions_buf: Option<Vec<SparseTrieUpdatesAction>>,
}

/// Convert first [`UPPER_TRIE_MAX_DEPTH`] nibbles of the path into a lower subtrie index in the
/// range [0, [`NUM_LOWER_SUBTRIES`]).
///
/// # Panics
///
/// If the path is shorter than [`UPPER_TRIE_MAX_DEPTH`] nibbles.
fn path_subtrie_index_unchecked(path: &Nibbles) -> usize {
    debug_assert_eq!(UPPER_TRIE_MAX_DEPTH, 2);
    path.get_byte_unchecked(0) as usize
}

/// Used by lower subtries to communicate updates to the the top-level [`SparseTrieUpdates`] set.
#[derive(Clone, Debug, Eq, PartialEq)]
enum SparseTrieUpdatesAction {
    /// Remove the path from the `updated_nodes`, if it was present, and add it to `removed_nodes`.
    InsertRemoved(Nibbles),
    /// Remove the path from the `updated_nodes`, if it was present, leaving `removed_nodes`
    /// unaffected.
    RemoveUpdated(Nibbles),
    /// Insert the branch node into `updated_nodes`.
    InsertUpdated(Nibbles, BranchNodeCompact),
}

#[cfg(test)]
mod tests {
    use super::{
        path_subtrie_index_unchecked, LowerSparseSubtrie, ParallelSparseTrie, SparseSubtrie,
        SparseSubtrieType,
    };
    use crate::trie::ChangedSubtrie;
    use alloy_primitives::{
        b256, hex,
        map::{foldhash::fast::RandomState, B256Set, DefaultHashBuilder, HashMap},
        B256, U256,
    };
    use alloy_rlp::{Decodable, Encodable};
    use alloy_trie::{BranchNodeCompact, Nibbles};
    use assert_matches::assert_matches;
    use itertools::Itertools;
    use proptest::{prelude::*, sample::SizeRange};
    use proptest_arbitrary_interop::arb;
    use reth_execution_errors::{SparseTrieError, SparseTrieErrorKind};
    use reth_primitives_traits::Account;
    use reth_provider::{test_utils::create_test_provider_factory, TrieWriter};
    use reth_trie::{
        hashed_cursor::{noop::NoopHashedAccountCursor, HashedPostStateAccountCursor},
        node_iter::{TrieElement, TrieNodeIter},
        trie_cursor::{noop::NoopAccountTrieCursor, TrieCursor, TrieCursorFactory},
        walker::TrieWalker,
        HashedPostState,
    };
    use reth_trie_common::{
        prefix_set::PrefixSetMut,
        proof::{ProofNodes, ProofRetainer},
        updates::TrieUpdates,
        BranchNode, ExtensionNode, HashBuilder, LeafNode, RlpNode, TrieMask, TrieNode,
        EMPTY_ROOT_HASH,
    };
    use reth_trie_db::DatabaseTrieCursorFactory;
    use reth_trie_sparse::{
<<<<<<< HEAD
        blinded::{BlindedProvider, DefaultBlindedProvider, RevealedNode},
        LeafLookup, LeafLookupError, RevealedSparseNode, SerialSparseTrie, SparseNode,
        SparseTrieInterface, SparseTrieUpdates, TrieMasks,
=======
        provider::{DefaultTrieNodeProvider, RevealedNode, TrieNodeProvider},
        LeafLookup, LeafLookupError, SerialSparseTrie, SparseNode, SparseTrieInterface,
        SparseTrieUpdates, TrieMasks,
>>>>>>> fe1d2d24
    };
    use std::collections::{BTreeMap, BTreeSet};

    /// Pad nibbles to the length of a B256 hash with zeros on the right.
    fn pad_nibbles_right(mut nibbles: Nibbles) -> Nibbles {
        nibbles.extend(&Nibbles::from_nibbles_unchecked(vec![
            0;
            B256::len_bytes() * 2 - nibbles.len()
        ]));
        nibbles
    }

    /// Mock trie node provider for testing that allows pre-setting nodes at specific paths.
    ///
    /// This provider can be used in tests to simulate trie nodes that need to be revealed
    /// during trie operations, particularly when collapsing branch nodes during leaf removal.
    #[derive(Debug, Clone)]
    struct MockTrieNodeProvider {
        /// Mapping from path to revealed node data
        nodes: HashMap<Nibbles, RevealedNode, DefaultHashBuilder>,
    }

    impl MockTrieNodeProvider {
        /// Creates a new empty mock provider
        fn new() -> Self {
            Self { nodes: HashMap::with_hasher(RandomState::default()) }
        }

        /// Adds a revealed node at the specified path
        fn add_revealed_node(&mut self, path: Nibbles, node: RevealedNode) {
            self.nodes.insert(path, node);
        }
    }

    impl TrieNodeProvider for MockTrieNodeProvider {
        fn trie_node(&self, path: &Nibbles) -> Result<Option<RevealedNode>, SparseTrieError> {
            Ok(self.nodes.get(path).cloned())
        }
    }

    fn create_account(nonce: u64) -> Account {
        Account { nonce, ..Default::default() }
    }

    fn encode_account_value(nonce: u64) -> Vec<u8> {
        let account = Account { nonce, ..Default::default() };
        let trie_account = account.into_trie_account(EMPTY_ROOT_HASH);
        let mut buf = Vec::new();
        trie_account.encode(&mut buf);
        buf
    }

    /// Test context that provides helper methods for trie testing
    #[derive(Default)]
    struct ParallelSparseTrieTestContext;

    impl ParallelSparseTrieTestContext {
        /// Assert that a lower subtrie exists at the given path
        fn assert_subtrie_exists(&self, trie: &ParallelSparseTrie, path: &Nibbles) {
            let idx = path_subtrie_index_unchecked(path);
            assert!(
                trie.lower_subtries[idx].as_revealed_ref().is_some(),
                "Expected lower subtrie at path {path:?} to exist",
            );
        }

        /// Get a lower subtrie, panicking if it doesn't exist
        fn get_subtrie<'a>(
            &self,
            trie: &'a ParallelSparseTrie,
            path: &Nibbles,
        ) -> &'a SparseSubtrie {
            let idx = path_subtrie_index_unchecked(path);
            trie.lower_subtries[idx]
                .as_revealed_ref()
                .unwrap_or_else(|| panic!("Lower subtrie at path {path:?} should exist"))
        }

        /// Assert that a lower subtrie has a specific path field value
        fn assert_subtrie_path(
            &self,
            trie: &ParallelSparseTrie,
            subtrie_prefix: impl AsRef<[u8]>,
            expected_path: impl AsRef<[u8]>,
        ) {
            let subtrie_prefix = Nibbles::from_nibbles(subtrie_prefix);
            let expected_path = Nibbles::from_nibbles(expected_path);
            let idx = path_subtrie_index_unchecked(&subtrie_prefix);

            let subtrie = trie.lower_subtries[idx].as_revealed_ref().unwrap_or_else(|| {
                panic!("Lower subtrie at prefix {subtrie_prefix:?} should exist")
            });

            assert_eq!(
                subtrie.path, expected_path,
                "Subtrie at prefix {subtrie_prefix:?} should have path {expected_path:?}, but has {:?}",
                subtrie.path
            );
        }

        /// Create test leaves with consecutive account values
        fn create_test_leaves(&self, paths: &[&[u8]]) -> Vec<(Nibbles, Vec<u8>)> {
            paths
                .iter()
                .enumerate()
                .map(|(i, path)| (Nibbles::from_nibbles(path), encode_account_value(i as u64 + 1)))
                .collect()
        }

        /// Create a single test leaf with the given path and value nonce
        fn create_test_leaf(&self, path: impl AsRef<[u8]>, value_nonce: u64) -> (Nibbles, Vec<u8>) {
            (Nibbles::from_nibbles(path), encode_account_value(value_nonce))
        }

        /// Update multiple leaves in the trie
        fn update_leaves(
            &self,
            trie: &mut ParallelSparseTrie,
            leaves: impl IntoIterator<Item = (Nibbles, Vec<u8>)>,
        ) {
            for (path, value) in leaves {
                trie.update_leaf(path, value, DefaultTrieNodeProvider).unwrap();
            }
        }

        /// Create an assertion builder for a subtrie
        fn assert_subtrie<'a>(
            &self,
            trie: &'a ParallelSparseTrie,
            path: Nibbles,
        ) -> SubtrieAssertion<'a> {
            self.assert_subtrie_exists(trie, &path);
            let subtrie = self.get_subtrie(trie, &path);
            SubtrieAssertion::new(subtrie)
        }

        /// Create an assertion builder for the upper subtrie
        fn assert_upper_subtrie<'a>(&self, trie: &'a ParallelSparseTrie) -> SubtrieAssertion<'a> {
            SubtrieAssertion::new(&trie.upper_subtrie)
        }

        /// Assert the root, trie updates, and nodes against the hash builder output.
        fn assert_with_hash_builder(
            &self,
            trie: &mut ParallelSparseTrie,
            hash_builder_root: B256,
            hash_builder_updates: TrieUpdates,
            hash_builder_proof_nodes: ProofNodes,
        ) {
            assert_eq!(trie.root(), hash_builder_root);
            pretty_assertions::assert_eq!(
                BTreeMap::from_iter(trie.updates_ref().updated_nodes.clone()),
                BTreeMap::from_iter(hash_builder_updates.account_nodes)
            );
            assert_eq_parallel_sparse_trie_proof_nodes(trie, hash_builder_proof_nodes);
        }
    }

    /// Assertion builder for subtrie structure
    struct SubtrieAssertion<'a> {
        subtrie: &'a SparseSubtrie,
    }

    impl<'a> SubtrieAssertion<'a> {
        fn new(subtrie: &'a SparseSubtrie) -> Self {
            Self { subtrie }
        }

        fn has_branch(self, path: &Nibbles, expected_mask_bits: &[u8]) -> Self {
            match self.subtrie.nodes.get(path) {
                Some(SparseNode::Branch { state_mask, .. }) => {
                    for bit in expected_mask_bits {
                        assert!(
                            state_mask.is_bit_set(*bit),
                            "Expected branch at {path:?} to have bit {bit} set, instead mask is: {state_mask:?}",
                        );
                    }
                }
                node => panic!("Expected branch node at {path:?}, found {node:?}"),
            }
            self
        }

        fn has_leaf(self, path: &Nibbles, expected_key: &Nibbles) -> Self {
            match self.subtrie.nodes.get(path) {
                Some(SparseNode::Leaf { key, .. }) => {
                    assert_eq!(
                        *key, *expected_key,
                        "Expected leaf at {path:?} to have key {expected_key:?}, found {key:?}",
                    );
                }
                node => panic!("Expected leaf node at {path:?}, found {node:?}"),
            }
            self
        }

        fn has_extension(self, path: &Nibbles, expected_key: &Nibbles) -> Self {
            match self.subtrie.nodes.get(path) {
                Some(SparseNode::Extension { key, .. }) => {
                    assert_eq!(
                        *key, *expected_key,
                        "Expected extension at {path:?} to have key {expected_key:?}, found {key:?}",
                    );
                }
                node => panic!("Expected extension node at {path:?}, found {node:?}"),
            }
            self
        }

        fn has_hash(self, path: &Nibbles, expected_hash: &B256) -> Self {
            match self.subtrie.nodes.get(path) {
                Some(SparseNode::Hash(hash)) => {
                    assert_eq!(
                        *hash, *expected_hash,
                        "Expected hash at {path:?} to be {expected_hash:?}, found {hash:?}",
                    );
                }
                node => panic!("Expected hash node at {path:?}, found {node:?}"),
            }
            self
        }

        fn has_value(self, path: &Nibbles, expected_value: &[u8]) -> Self {
            let actual = self.subtrie.inner.values.get(path);
            assert_eq!(
                actual.map(|v| v.as_slice()),
                Some(expected_value),
                "Expected value at {path:?} to be {expected_value:?}, found {actual:?}",
            );
            self
        }

        fn has_no_value(self, path: &Nibbles) -> Self {
            let actual = self.subtrie.inner.values.get(path);
            assert!(actual.is_none(), "Expected no value at {path:?}, but found {actual:?}");
            self
        }
    }

    fn create_leaf_node(key: impl AsRef<[u8]>, value_nonce: u64) -> TrieNode {
        TrieNode::Leaf(LeafNode::new(Nibbles::from_nibbles(key), encode_account_value(value_nonce)))
    }

    fn create_extension_node(key: impl AsRef<[u8]>, child_hash: B256) -> TrieNode {
        TrieNode::Extension(ExtensionNode::new(
            Nibbles::from_nibbles(key),
            RlpNode::word_rlp(&child_hash),
        ))
    }

    fn create_branch_node_with_children(
        children_indices: &[u8],
        child_hashes: impl IntoIterator<Item = RlpNode>,
    ) -> TrieNode {
        let mut stack = Vec::new();
        let mut state_mask = TrieMask::default();

        for (&idx, hash) in children_indices.iter().zip(child_hashes.into_iter()) {
            state_mask.set_bit(idx);
            stack.push(hash);
        }

        TrieNode::Branch(BranchNode::new(stack, state_mask))
    }

    /// Calculate the state root by feeding the provided state to the hash builder and retaining the
    /// proofs for the provided targets.
    ///
    /// Returns the state root and the retained proof nodes.
    fn run_hash_builder(
        state: impl IntoIterator<Item = (Nibbles, Account)> + Clone,
        trie_cursor: impl TrieCursor,
        destroyed_accounts: B256Set,
        proof_targets: impl IntoIterator<Item = Nibbles>,
    ) -> (B256, TrieUpdates, ProofNodes, HashMap<Nibbles, TrieMask>, HashMap<Nibbles, TrieMask>)
    {
        let mut account_rlp = Vec::new();

        let mut hash_builder = HashBuilder::default()
            .with_updates(true)
            .with_proof_retainer(ProofRetainer::from_iter(proof_targets));

        let mut prefix_set = PrefixSetMut::default();
        prefix_set.extend_keys(state.clone().into_iter().map(|(nibbles, _)| nibbles));
        prefix_set.extend_keys(destroyed_accounts.iter().map(Nibbles::unpack));
        let walker =
            TrieWalker::state_trie(trie_cursor, prefix_set.freeze()).with_deletions_retained(true);
        let hashed_post_state = HashedPostState::default()
            .with_accounts(state.into_iter().map(|(nibbles, account)| {
                (nibbles.pack().into_inner().unwrap().into(), Some(account))
            }))
            .into_sorted();
        let mut node_iter = TrieNodeIter::state_trie(
            walker,
            HashedPostStateAccountCursor::new(
                NoopHashedAccountCursor::default(),
                hashed_post_state.accounts(),
            ),
        );

        while let Some(node) = node_iter.try_next().unwrap() {
            match node {
                TrieElement::Branch(branch) => {
                    hash_builder.add_branch(branch.key, branch.value, branch.children_are_in_trie);
                }
                TrieElement::Leaf(key, account) => {
                    let account = account.into_trie_account(EMPTY_ROOT_HASH);
                    account.encode(&mut account_rlp);

                    hash_builder.add_leaf(Nibbles::unpack(key), &account_rlp);
                    account_rlp.clear();
                }
            }
        }
        let root = hash_builder.root();
        let proof_nodes = hash_builder.take_proof_nodes();
        let branch_node_hash_masks = hash_builder
            .updated_branch_nodes
            .clone()
            .unwrap_or_default()
            .iter()
            .map(|(path, node)| (*path, node.hash_mask))
            .collect();
        let branch_node_tree_masks = hash_builder
            .updated_branch_nodes
            .clone()
            .unwrap_or_default()
            .iter()
            .map(|(path, node)| (*path, node.tree_mask))
            .collect();

        let mut trie_updates = TrieUpdates::default();
        let removed_keys = node_iter.walker.take_removed_keys();
        trie_updates.finalize(hash_builder, removed_keys, destroyed_accounts);

        (root, trie_updates, proof_nodes, branch_node_hash_masks, branch_node_tree_masks)
    }

    /// Returns a `ParallelSparseTrie` pre-loaded with the given nodes, as well as leaf values
    /// inferred from any provided leaf nodes.
    fn new_test_trie<Nodes>(nodes: Nodes) -> ParallelSparseTrie
    where
        Nodes: Iterator<Item = (Nibbles, SparseNode)>,
    {
        let mut trie = ParallelSparseTrie::default().with_updates(true);

        for (path, node) in nodes {
            let subtrie = trie.subtrie_for_path_mut(&path);
            if let SparseNode::Leaf { key, .. } = &node {
                let mut full_key = path;
                full_key.extend(key);
                subtrie.inner.values.insert(full_key, "LEAF VALUE".into());
            }
            subtrie.nodes.insert(path, node);
        }
        trie
    }

    fn parallel_sparse_trie_nodes(
        sparse_trie: &ParallelSparseTrie,
    ) -> impl IntoIterator<Item = (&Nibbles, &SparseNode)> {
        let lower_sparse_nodes = sparse_trie
            .lower_subtries
            .iter()
            .filter_map(|subtrie| subtrie.as_revealed_ref())
            .flat_map(|subtrie| subtrie.nodes.iter());

        let upper_sparse_nodes = sparse_trie.upper_subtrie.nodes.iter();

        lower_sparse_nodes.chain(upper_sparse_nodes).sorted_by_key(|(path, _)| *path)
    }

    /// Assert that the parallel sparse trie nodes and the proof nodes from the hash builder are
    /// equal.
    fn assert_eq_parallel_sparse_trie_proof_nodes(
        sparse_trie: &ParallelSparseTrie,
        proof_nodes: ProofNodes,
    ) {
        let proof_nodes = proof_nodes
            .into_nodes_sorted()
            .into_iter()
            .map(|(path, node)| (path, TrieNode::decode(&mut node.as_ref()).unwrap()));

        let all_sparse_nodes = parallel_sparse_trie_nodes(sparse_trie);

        for ((proof_node_path, proof_node), (sparse_node_path, sparse_node)) in
            proof_nodes.zip(all_sparse_nodes)
        {
            assert_eq!(&proof_node_path, sparse_node_path);

            let equals = match (&proof_node, &sparse_node) {
                // Both nodes are empty
                (TrieNode::EmptyRoot, SparseNode::Empty) => true,
                // Both nodes are branches and have the same state mask
                (
                    TrieNode::Branch(BranchNode { state_mask: proof_state_mask, .. }),
                    SparseNode::Branch { state_mask: sparse_state_mask, .. },
                ) => proof_state_mask == sparse_state_mask,
                // Both nodes are extensions and have the same key
                (
                    TrieNode::Extension(ExtensionNode { key: proof_key, .. }),
                    SparseNode::Extension { key: sparse_key, .. },
                ) |
                // Both nodes are leaves and have the same key
                (
                    TrieNode::Leaf(LeafNode { key: proof_key, .. }),
                    SparseNode::Leaf { key: sparse_key, .. },
                ) => proof_key == sparse_key,
                // Empty and hash nodes are specific to the sparse trie, skip them
                (_, SparseNode::Empty | SparseNode::Hash(_)) => continue,
                _ => false,
            };
            assert!(
                equals,
                "path: {proof_node_path:?}\nproof node: {proof_node:?}\nsparse node: {sparse_node:?}"
            );
        }
    }

    #[test]
    fn test_get_changed_subtries_empty() {
        let mut trie = ParallelSparseTrie::default();
        let mut prefix_set = PrefixSetMut::from([Nibbles::default()]).freeze();

        let (subtries, unchanged_prefix_set) = trie.take_changed_lower_subtries(&mut prefix_set);
        assert!(subtries.is_empty());
        assert_eq!(unchanged_prefix_set, PrefixSetMut::from(prefix_set.iter().copied()));
    }

    #[test]
    fn test_get_changed_subtries() {
        // Create a trie with three subtries
        let mut trie = ParallelSparseTrie::default();
        let subtrie_1 = Box::new(SparseSubtrie::new(Nibbles::from_nibbles([0x0, 0x0])));
        let subtrie_1_index = path_subtrie_index_unchecked(&subtrie_1.path);
        let subtrie_2 = Box::new(SparseSubtrie::new(Nibbles::from_nibbles([0x1, 0x0])));
        let subtrie_2_index = path_subtrie_index_unchecked(&subtrie_2.path);
        let subtrie_3 = Box::new(SparseSubtrie::new(Nibbles::from_nibbles([0x3, 0x0])));
        let subtrie_3_index = path_subtrie_index_unchecked(&subtrie_3.path);

        // Add subtries at specific positions
        trie.lower_subtries[subtrie_1_index] = LowerSparseSubtrie::Revealed(subtrie_1.clone());
        trie.lower_subtries[subtrie_2_index] = LowerSparseSubtrie::Revealed(subtrie_2.clone());
        trie.lower_subtries[subtrie_3_index] = LowerSparseSubtrie::Revealed(subtrie_3);

        let unchanged_prefix_set = PrefixSetMut::from([
            Nibbles::from_nibbles([0x0]),
            Nibbles::from_nibbles([0x2, 0x0, 0x0]),
        ]);
        // Create a prefix set with the keys that match only the second subtrie
        let mut prefix_set = PrefixSetMut::from([
            // Match second subtrie
            Nibbles::from_nibbles([0x1, 0x0, 0x0]),
            Nibbles::from_nibbles([0x1, 0x0, 0x1, 0x0]),
        ]);
        prefix_set.extend(unchanged_prefix_set);
        let mut prefix_set = prefix_set.freeze();

        // Second subtrie should be removed and returned
        let (subtries, unchanged_prefix_set) = trie.take_changed_lower_subtries(&mut prefix_set);
        assert_eq!(
            subtries
                .into_iter()
                .map(|ChangedSubtrie { index, subtrie, prefix_set, .. }| {
                    (index, subtrie, prefix_set.iter().copied().collect::<Vec<_>>())
                })
                .collect::<Vec<_>>(),
            vec![(
                subtrie_2_index,
                subtrie_2,
                vec![
                    Nibbles::from_nibbles([0x1, 0x0, 0x0]),
                    Nibbles::from_nibbles([0x1, 0x0, 0x1, 0x0])
                ]
            )]
        );
        assert_eq!(unchanged_prefix_set, unchanged_prefix_set);
        assert!(trie.lower_subtries[subtrie_2_index].as_revealed_ref().is_none());

        // First subtrie should remain unchanged
        assert_eq!(trie.lower_subtries[subtrie_1_index], LowerSparseSubtrie::Revealed(subtrie_1));
    }

    #[test]
    fn test_get_changed_subtries_all() {
        // Create a trie with three subtries
        let mut trie = ParallelSparseTrie::default();
        let subtrie_1 = Box::new(SparseSubtrie::new(Nibbles::from_nibbles([0x0, 0x0])));
        let subtrie_1_index = path_subtrie_index_unchecked(&subtrie_1.path);
        let subtrie_2 = Box::new(SparseSubtrie::new(Nibbles::from_nibbles([0x1, 0x0])));
        let subtrie_2_index = path_subtrie_index_unchecked(&subtrie_2.path);
        let subtrie_3 = Box::new(SparseSubtrie::new(Nibbles::from_nibbles([0x3, 0x0])));
        let subtrie_3_index = path_subtrie_index_unchecked(&subtrie_3.path);

        // Add subtries at specific positions
        trie.lower_subtries[subtrie_1_index] = LowerSparseSubtrie::Revealed(subtrie_1.clone());
        trie.lower_subtries[subtrie_2_index] = LowerSparseSubtrie::Revealed(subtrie_2.clone());
        trie.lower_subtries[subtrie_3_index] = LowerSparseSubtrie::Revealed(subtrie_3.clone());

        // Create a prefix set that matches any key
        let mut prefix_set = PrefixSetMut::all().freeze();

        // All subtries should be removed and returned
        let (subtries, unchanged_prefix_set) = trie.take_changed_lower_subtries(&mut prefix_set);
        assert_eq!(
            subtries
                .into_iter()
                .map(|ChangedSubtrie { index, subtrie, prefix_set, .. }| {
                    (index, subtrie, prefix_set.all())
                })
                .collect::<Vec<_>>(),
            vec![
                (subtrie_1_index, subtrie_1, true),
                (subtrie_2_index, subtrie_2, true),
                (subtrie_3_index, subtrie_3, true)
            ]
        );
        assert_eq!(unchanged_prefix_set, PrefixSetMut::all());

        assert!(trie.lower_subtries.iter().all(|subtrie| subtrie.as_revealed_ref().is_none()));
    }

    #[test]
    fn test_sparse_subtrie_type() {
        assert_eq!(SparseSubtrieType::from_path(&Nibbles::new()), SparseSubtrieType::Upper);
        assert_eq!(
            SparseSubtrieType::from_path(&Nibbles::from_nibbles([0])),
            SparseSubtrieType::Upper
        );
        assert_eq!(
            SparseSubtrieType::from_path(&Nibbles::from_nibbles([15])),
            SparseSubtrieType::Upper
        );
        assert_eq!(
            SparseSubtrieType::from_path(&Nibbles::from_nibbles([0, 0])),
            SparseSubtrieType::Lower(0)
        );
        assert_eq!(
            SparseSubtrieType::from_path(&Nibbles::from_nibbles([0, 0, 0])),
            SparseSubtrieType::Lower(0)
        );
        assert_eq!(
            SparseSubtrieType::from_path(&Nibbles::from_nibbles([0, 1])),
            SparseSubtrieType::Lower(1)
        );
        assert_eq!(
            SparseSubtrieType::from_path(&Nibbles::from_nibbles([0, 1, 0])),
            SparseSubtrieType::Lower(1)
        );
        assert_eq!(
            SparseSubtrieType::from_path(&Nibbles::from_nibbles([0, 15])),
            SparseSubtrieType::Lower(15)
        );
        assert_eq!(
            SparseSubtrieType::from_path(&Nibbles::from_nibbles([15, 0])),
            SparseSubtrieType::Lower(240)
        );
        assert_eq!(
            SparseSubtrieType::from_path(&Nibbles::from_nibbles([15, 1])),
            SparseSubtrieType::Lower(241)
        );
        assert_eq!(
            SparseSubtrieType::from_path(&Nibbles::from_nibbles([15, 15])),
            SparseSubtrieType::Lower(255)
        );
        assert_eq!(
            SparseSubtrieType::from_path(&Nibbles::from_nibbles([15, 15, 15])),
            SparseSubtrieType::Lower(255)
        );
    }

    #[test]
    fn test_reveal_node_leaves() {
        let mut trie = ParallelSparseTrie::default();

        // Reveal leaf in the upper trie
        {
            let path = Nibbles::from_nibbles([0x1]);
            let node = create_leaf_node([0x2, 0x3], 42);
            let masks = TrieMasks::none();

            trie.reveal_nodes(vec![RevealedSparseNode { path, node, masks }]).unwrap();

            assert_matches!(
                trie.upper_subtrie.nodes.get(&path),
                Some(SparseNode::Leaf { key, hash: None })
                if key == &Nibbles::from_nibbles([0x2, 0x3])
            );

            let full_path = Nibbles::from_nibbles([0x1, 0x2, 0x3]);
            assert_eq!(
                trie.upper_subtrie.inner.values.get(&full_path),
                Some(&encode_account_value(42))
            );
        }

        // Reveal leaf in a lower trie
        {
            let path = Nibbles::from_nibbles([0x1, 0x2]);
            let node = create_leaf_node([0x3, 0x4], 42);
            let masks = TrieMasks::none();

            trie.reveal_nodes(vec![RevealedSparseNode { path, node, masks }]).unwrap();

            // Check that the lower subtrie was created
            let idx = path_subtrie_index_unchecked(&path);
            assert!(trie.lower_subtries[idx].as_revealed_ref().is_some());

            // Check that the lower subtrie's path was correctly set
            let lower_subtrie = trie.lower_subtries[idx].as_revealed_ref().unwrap();
            assert_eq!(lower_subtrie.path, path);

            assert_matches!(
                lower_subtrie.nodes.get(&path),
                Some(SparseNode::Leaf { key, hash: None })
                if key == &Nibbles::from_nibbles([0x3, 0x4])
            );
        }

        // Reveal leaf in a lower trie with a longer path, shouldn't result in the subtrie's root
        // path changing.
        {
            let path = Nibbles::from_nibbles([0x1, 0x2, 0x3]);
            let node = create_leaf_node([0x4, 0x5], 42);
            let masks = TrieMasks::none();

            trie.reveal_nodes(vec![RevealedSparseNode { path, node, masks }]).unwrap();

            // Check that the lower subtrie's path hasn't changed
            let idx = path_subtrie_index_unchecked(&path);
            let lower_subtrie = trie.lower_subtries[idx].as_revealed_ref().unwrap();
            assert_eq!(lower_subtrie.path, Nibbles::from_nibbles([0x1, 0x2]));
        }
    }

    #[test]
    fn test_reveal_node_extension_all_upper() {
        let path = Nibbles::new();
        let child_hash = B256::repeat_byte(0xab);
        let node = create_extension_node([0x1], child_hash);
        let masks = TrieMasks::none();
        let trie = ParallelSparseTrie::from_root(node, masks, true).unwrap();

        assert_matches!(
            trie.upper_subtrie.nodes.get(&path),
            Some(SparseNode::Extension { key, hash: None, .. })
            if key == &Nibbles::from_nibbles([0x1])
        );

        // Child path should be in upper trie
        let child_path = Nibbles::from_nibbles([0x1]);
        assert_eq!(trie.upper_subtrie.nodes.get(&child_path), Some(&SparseNode::Hash(child_hash)));
    }

    #[test]
    fn test_reveal_node_extension_cross_level() {
        let path = Nibbles::new();
        let child_hash = B256::repeat_byte(0xcd);
        let node = create_extension_node([0x1, 0x2, 0x3], child_hash);
        let masks = TrieMasks::none();
        let trie = ParallelSparseTrie::from_root(node, masks, true).unwrap();

        // Extension node should be in upper trie
        assert_matches!(
            trie.upper_subtrie.nodes.get(&path),
            Some(SparseNode::Extension { key, hash: None, .. })
            if key == &Nibbles::from_nibbles([0x1, 0x2, 0x3])
        );

        // Child path (0x1, 0x2, 0x3) should be in lower trie
        let child_path = Nibbles::from_nibbles([0x1, 0x2, 0x3]);
        let idx = path_subtrie_index_unchecked(&child_path);
        assert!(trie.lower_subtries[idx].as_revealed_ref().is_some());

        let lower_subtrie = trie.lower_subtries[idx].as_revealed_ref().unwrap();
        assert_eq!(lower_subtrie.path, child_path);
        assert_eq!(lower_subtrie.nodes.get(&child_path), Some(&SparseNode::Hash(child_hash)));
    }

    #[test]
    fn test_reveal_node_extension_cross_level_boundary() {
        let mut trie = ParallelSparseTrie::default();
        let path = Nibbles::from_nibbles([0x1]);
        let child_hash = B256::repeat_byte(0xcd);
        let node = create_extension_node([0x2], child_hash);
        let masks = TrieMasks::none();

        trie.reveal_nodes(vec![RevealedSparseNode { path, node, masks }]).unwrap();

        // Extension node should be in upper trie
        assert_matches!(
            trie.upper_subtrie.nodes.get(&path),
            Some(SparseNode::Extension { key, hash: None, .. })
            if key == &Nibbles::from_nibbles([0x2])
        );

        // Child path (0x1, 0x2) should be in lower trie
        let child_path = Nibbles::from_nibbles([0x1, 0x2]);
        let idx = path_subtrie_index_unchecked(&child_path);
        assert!(trie.lower_subtries[idx].as_revealed_ref().is_some());

        let lower_subtrie = trie.lower_subtries[idx].as_revealed_ref().unwrap();
        assert_eq!(lower_subtrie.path, child_path);
        assert_eq!(lower_subtrie.nodes.get(&child_path), Some(&SparseNode::Hash(child_hash)));
    }

    #[test]
    fn test_reveal_node_branch_all_upper() {
        let path = Nibbles::new();
        let child_hashes = [
            RlpNode::word_rlp(&B256::repeat_byte(0x11)),
            RlpNode::word_rlp(&B256::repeat_byte(0x22)),
        ];
        let node = create_branch_node_with_children(&[0x0, 0x5], child_hashes.clone());
        let masks = TrieMasks::none();
        let trie = ParallelSparseTrie::from_root(node, masks, true).unwrap();

        // Branch node should be in upper trie
        assert_matches!(
            trie.upper_subtrie.nodes.get(&path),
            Some(SparseNode::Branch { state_mask, hash: None, .. })
            if *state_mask == 0b0000000000100001.into()
        );

        // Children should be in upper trie (paths of length 2)
        let child_path_0 = Nibbles::from_nibbles([0x0]);
        let child_path_5 = Nibbles::from_nibbles([0x5]);
        assert_eq!(
            trie.upper_subtrie.nodes.get(&child_path_0),
            Some(&SparseNode::Hash(child_hashes[0].as_hash().unwrap()))
        );
        assert_eq!(
            trie.upper_subtrie.nodes.get(&child_path_5),
            Some(&SparseNode::Hash(child_hashes[1].as_hash().unwrap()))
        );
    }

    #[test]
    fn test_reveal_node_branch_cross_level() {
        let mut trie = ParallelSparseTrie::default();
        let path = Nibbles::from_nibbles([0x1]); // Exactly 1 nibbles - boundary case
        let child_hashes = [
            RlpNode::word_rlp(&B256::repeat_byte(0x33)),
            RlpNode::word_rlp(&B256::repeat_byte(0x44)),
            RlpNode::word_rlp(&B256::repeat_byte(0x55)),
        ];
        let node = create_branch_node_with_children(&[0x0, 0x7, 0xf], child_hashes.clone());
        let masks = TrieMasks::none();

        trie.reveal_nodes(vec![RevealedSparseNode { path, node, masks }]).unwrap();

        // Branch node should be in upper trie
        assert_matches!(
            trie.upper_subtrie.nodes.get(&path),
            Some(SparseNode::Branch { state_mask, hash: None, .. })
            if *state_mask == 0b1000000010000001.into()
        );

        // All children should be in lower tries since they have paths of length 3
        let child_paths = [
            Nibbles::from_nibbles([0x1, 0x0]),
            Nibbles::from_nibbles([0x1, 0x7]),
            Nibbles::from_nibbles([0x1, 0xf]),
        ];

        for (i, child_path) in child_paths.iter().enumerate() {
            let idx = path_subtrie_index_unchecked(child_path);
            let lower_subtrie = trie.lower_subtries[idx].as_revealed_ref().unwrap();
            assert_eq!(&lower_subtrie.path, child_path);
            assert_eq!(
                lower_subtrie.nodes.get(child_path),
                Some(&SparseNode::Hash(child_hashes[i].as_hash().unwrap())),
            );
        }
    }

    #[test]
    fn test_update_subtrie_hashes() {
        // Create a trie and reveal leaf nodes using reveal_nodes
        let mut trie = ParallelSparseTrie::default();

        // Create dummy leaf nodes that form an incorrect trie structure but enough to test the
        // method
        let leaf_1_full_path = Nibbles::from_nibbles([0; 64]);
        let leaf_1_path = leaf_1_full_path.slice(..2);
        let leaf_1_key = leaf_1_full_path.slice(2..);
        let leaf_2_full_path = Nibbles::from_nibbles([vec![1, 0], vec![0; 62]].concat());
        let leaf_2_path = leaf_2_full_path.slice(..2);
        let leaf_2_key = leaf_2_full_path.slice(2..);
        let leaf_3_full_path = Nibbles::from_nibbles([vec![3, 0], vec![0; 62]].concat());
        let leaf_3_path = leaf_3_full_path.slice(..2);
        let leaf_3_key = leaf_3_full_path.slice(2..);
        let leaf_1 = create_leaf_node(leaf_1_key.to_vec(), 1);
        let leaf_2 = create_leaf_node(leaf_2_key.to_vec(), 2);
        let leaf_3 = create_leaf_node(leaf_3_key.to_vec(), 3);

        // Reveal nodes using reveal_nodes
        trie.reveal_nodes(vec![
            RevealedSparseNode { path: leaf_1_path, node: leaf_1, masks: TrieMasks::none() },
            RevealedSparseNode { path: leaf_2_path, node: leaf_2, masks: TrieMasks::none() },
            RevealedSparseNode { path: leaf_3_path, node: leaf_3, masks: TrieMasks::none() },
        ])
        .unwrap();

        // Calculate subtrie indexes
        let subtrie_1_index = SparseSubtrieType::from_path(&leaf_1_path).lower_index().unwrap();
        let subtrie_2_index = SparseSubtrieType::from_path(&leaf_2_path).lower_index().unwrap();
        let subtrie_3_index = SparseSubtrieType::from_path(&leaf_3_path).lower_index().unwrap();

        let unchanged_prefix_set = PrefixSetMut::from([
            Nibbles::from_nibbles([0x0]),
            leaf_2_full_path,
            Nibbles::from_nibbles([0x2, 0x0, 0x0]),
        ]);
        // Create a prefix set with the keys that match only the second subtrie
        let mut prefix_set = PrefixSetMut::from([
            // Match second subtrie
            Nibbles::from_nibbles([0x1, 0x0, 0x0]),
            Nibbles::from_nibbles([0x1, 0x0, 0x1, 0x0]),
        ]);
        prefix_set.extend(unchanged_prefix_set.clone());
        trie.prefix_set = prefix_set;

        // Update subtrie hashes
        trie.update_subtrie_hashes();

        // Check that the prefix set was updated
        assert_eq!(trie.prefix_set, unchanged_prefix_set);
        // Check that subtries were returned back to the array
        assert!(trie.lower_subtries[subtrie_1_index].as_revealed_ref().is_some());
        assert!(trie.lower_subtries[subtrie_2_index].as_revealed_ref().is_some());
        assert!(trie.lower_subtries[subtrie_3_index].as_revealed_ref().is_some());
    }

    #[test]
    fn test_subtrie_update_hashes() {
        let mut subtrie = Box::new(SparseSubtrie::new(Nibbles::from_nibbles([0x0, 0x0])));

        // Create leaf nodes with paths 0x0...0, 0x00001...0, 0x0010...0
        let leaf_1_full_path = Nibbles::from_nibbles([0; 64]);
        let leaf_1_path = leaf_1_full_path.slice(..5);
        let leaf_1_key = leaf_1_full_path.slice(5..);
        let leaf_2_full_path = Nibbles::from_nibbles([vec![0, 0, 0, 0, 1], vec![0; 59]].concat());
        let leaf_2_path = leaf_2_full_path.slice(..5);
        let leaf_2_key = leaf_2_full_path.slice(5..);
        let leaf_3_full_path = Nibbles::from_nibbles([vec![0, 0, 1], vec![0; 61]].concat());
        let leaf_3_path = leaf_3_full_path.slice(..3);
        let leaf_3_key = leaf_3_full_path.slice(3..);

        let account_1 = create_account(1);
        let account_2 = create_account(2);
        let account_3 = create_account(3);
        let leaf_1 = create_leaf_node(leaf_1_key.to_vec(), account_1.nonce);
        let leaf_2 = create_leaf_node(leaf_2_key.to_vec(), account_2.nonce);
        let leaf_3 = create_leaf_node(leaf_3_key.to_vec(), account_3.nonce);

        // Create bottom branch node
        let branch_1_path = Nibbles::from_nibbles([0, 0, 0, 0]);
        let branch_1 = create_branch_node_with_children(
            &[0, 1],
            vec![
                RlpNode::from_rlp(&alloy_rlp::encode(&leaf_1)),
                RlpNode::from_rlp(&alloy_rlp::encode(&leaf_2)),
            ],
        );

        // Create an extension node
        let extension_path = Nibbles::from_nibbles([0, 0, 0]);
        let extension_key = Nibbles::from_nibbles([0]);
        let extension = create_extension_node(
            extension_key.to_vec(),
            RlpNode::from_rlp(&alloy_rlp::encode(&branch_1)).as_hash().unwrap(),
        );

        // Create top branch node
        let branch_2_path = Nibbles::from_nibbles([0, 0]);
        let branch_2 = create_branch_node_with_children(
            &[0, 1],
            vec![
                RlpNode::from_rlp(&alloy_rlp::encode(&extension)),
                RlpNode::from_rlp(&alloy_rlp::encode(&leaf_3)),
            ],
        );

        // Reveal nodes
        subtrie.reveal_node(branch_2_path, &branch_2, &TrieMasks::none()).unwrap();
        subtrie.reveal_node(leaf_1_path, &leaf_1, &TrieMasks::none()).unwrap();
        subtrie.reveal_node(extension_path, &extension, &TrieMasks::none()).unwrap();
        subtrie.reveal_node(branch_1_path, &branch_1, &TrieMasks::none()).unwrap();
        subtrie.reveal_node(leaf_2_path, &leaf_2, &TrieMasks::none()).unwrap();
        subtrie.reveal_node(leaf_3_path, &leaf_3, &TrieMasks::none()).unwrap();

        // Run hash builder for two leaf nodes
        let (_, _, proof_nodes, _, _) = run_hash_builder(
            [
                (leaf_1_full_path, account_1),
                (leaf_2_full_path, account_2),
                (leaf_3_full_path, account_3),
            ],
            NoopAccountTrieCursor::default(),
            Default::default(),
            [
                branch_1_path,
                extension_path,
                branch_2_path,
                leaf_1_full_path,
                leaf_2_full_path,
                leaf_3_full_path,
            ],
        );

        // Update hashes for the subtrie
        subtrie.update_hashes(
            &mut PrefixSetMut::from([leaf_1_full_path, leaf_2_full_path, leaf_3_full_path])
                .freeze(),
            &mut None,
            &HashMap::default(),
            &HashMap::default(),
        );

        // Compare hashes between hash builder and subtrie
        let hash_builder_branch_1_hash =
            RlpNode::from_rlp(proof_nodes.get(&branch_1_path).unwrap().as_ref()).as_hash().unwrap();
        let subtrie_branch_1_hash = subtrie.nodes.get(&branch_1_path).unwrap().hash().unwrap();
        assert_eq!(hash_builder_branch_1_hash, subtrie_branch_1_hash);

        let hash_builder_extension_hash =
            RlpNode::from_rlp(proof_nodes.get(&extension_path).unwrap().as_ref())
                .as_hash()
                .unwrap();
        let subtrie_extension_hash = subtrie.nodes.get(&extension_path).unwrap().hash().unwrap();
        assert_eq!(hash_builder_extension_hash, subtrie_extension_hash);

        let hash_builder_branch_2_hash =
            RlpNode::from_rlp(proof_nodes.get(&branch_2_path).unwrap().as_ref()).as_hash().unwrap();
        let subtrie_branch_2_hash = subtrie.nodes.get(&branch_2_path).unwrap().hash().unwrap();
        assert_eq!(hash_builder_branch_2_hash, subtrie_branch_2_hash);

        let subtrie_leaf_1_hash = subtrie.nodes.get(&leaf_1_path).unwrap().hash().unwrap();
        let hash_builder_leaf_1_hash =
            RlpNode::from_rlp(proof_nodes.get(&leaf_1_path).unwrap().as_ref()).as_hash().unwrap();
        assert_eq!(hash_builder_leaf_1_hash, subtrie_leaf_1_hash);

        let hash_builder_leaf_2_hash =
            RlpNode::from_rlp(proof_nodes.get(&leaf_2_path).unwrap().as_ref()).as_hash().unwrap();
        let subtrie_leaf_2_hash = subtrie.nodes.get(&leaf_2_path).unwrap().hash().unwrap();
        assert_eq!(hash_builder_leaf_2_hash, subtrie_leaf_2_hash);

        let hash_builder_leaf_3_hash =
            RlpNode::from_rlp(proof_nodes.get(&leaf_3_path).unwrap().as_ref()).as_hash().unwrap();
        let subtrie_leaf_3_hash = subtrie.nodes.get(&leaf_3_path).unwrap().hash().unwrap();
        assert_eq!(hash_builder_leaf_3_hash, subtrie_leaf_3_hash);
    }

    #[test]
    fn test_remove_leaf_branch_becomes_extension() {
        //
        // 0x:      Extension (Key = 5)
        // 0x5:     └── Branch (Mask = 1001)
        // 0x50:        ├── 0 -> Extension (Key = 23)
        // 0x5023:      │        └── Branch (Mask = 0101)
        // 0x50231:     │            ├── 1 -> Leaf
        // 0x50233:     │            └── 3 -> Leaf
        // 0x53:        └── 3 -> Leaf (Key = 7)
        //
        // After removing 0x53, extension+branch+extension become a single extension
        //
        let mut trie = new_test_trie(
            [
                (Nibbles::default(), SparseNode::new_ext(Nibbles::from_nibbles([0x5]))),
                (Nibbles::from_nibbles([0x5]), SparseNode::new_branch(TrieMask::new(0b1001))),
                (
                    Nibbles::from_nibbles([0x5, 0x0]),
                    SparseNode::new_ext(Nibbles::from_nibbles([0x2, 0x3])),
                ),
                (
                    Nibbles::from_nibbles([0x5, 0x0, 0x2, 0x3]),
                    SparseNode::new_branch(TrieMask::new(0b0101)),
                ),
                (
                    Nibbles::from_nibbles([0x5, 0x0, 0x2, 0x3, 0x1]),
                    SparseNode::new_leaf(Nibbles::new()),
                ),
                (
                    Nibbles::from_nibbles([0x5, 0x0, 0x2, 0x3, 0x3]),
                    SparseNode::new_leaf(Nibbles::new()),
                ),
                (
                    Nibbles::from_nibbles([0x5, 0x3]),
                    SparseNode::new_leaf(Nibbles::from_nibbles([0x7])),
                ),
            ]
            .into_iter(),
        );

        let provider = MockTrieNodeProvider::new();

        // Remove the leaf with a full path of 0x537
        let leaf_full_path = Nibbles::from_nibbles([0x5, 0x3, 0x7]);
        trie.remove_leaf(&leaf_full_path, provider).unwrap();

        let upper_subtrie = &trie.upper_subtrie;
        let lower_subtrie_50 = trie.lower_subtries[0x50].as_revealed_ref().unwrap();

        // Check that the `SparseSubtrie` the leaf was removed from was itself removed, as it is now
        // empty.
        assert_matches!(trie.lower_subtries[0x53].as_revealed_ref(), None);

        // Check that the leaf node was removed, and that its parent/grandparent were modified
        // appropriately.
        assert_matches!(
            upper_subtrie.nodes.get(&Nibbles::from_nibbles([])),
            Some(SparseNode::Extension{ key, ..})
            if key == &Nibbles::from_nibbles([0x5, 0x0, 0x2, 0x3])
        );
        assert_matches!(upper_subtrie.nodes.get(&Nibbles::from_nibbles([0x5])), None);
        assert_matches!(lower_subtrie_50.nodes.get(&Nibbles::from_nibbles([0x5, 0x0])), None);
        assert_matches!(
            lower_subtrie_50.nodes.get(&Nibbles::from_nibbles([0x5, 0x0, 0x2, 0x3])),
            Some(SparseNode::Branch{ state_mask, .. })
            if *state_mask == 0b0101.into()
        );
    }

    #[test]
    fn test_remove_leaf_branch_becomes_leaf() {
        //
        // 0x:      Branch (Mask = 0011)
        // 0x0:     ├── 0 -> Leaf (Key = 12)
        // 0x1:     └── 1 -> Leaf (Key = 34)
        //
        // After removing 0x012, branch becomes a leaf
        //
        let mut trie = new_test_trie(
            [
                (Nibbles::default(), SparseNode::new_branch(TrieMask::new(0b0011))),
                (
                    Nibbles::from_nibbles([0x0]),
                    SparseNode::new_leaf(Nibbles::from_nibbles([0x1, 0x2])),
                ),
                (
                    Nibbles::from_nibbles([0x1]),
                    SparseNode::new_leaf(Nibbles::from_nibbles([0x3, 0x4])),
                ),
            ]
            .into_iter(),
        );

        // Add the branch node to updated_nodes to simulate it being modified earlier
        if let Some(updates) = trie.updates.as_mut() {
            updates
                .updated_nodes
                .insert(Nibbles::default(), BranchNodeCompact::new(0b11, 0, 0, vec![], None));
        }

        let provider = MockTrieNodeProvider::new();

        // Remove the leaf with a full path of 0x012
        let leaf_full_path = Nibbles::from_nibbles([0x0, 0x1, 0x2]);
        trie.remove_leaf(&leaf_full_path, provider).unwrap();

        let upper_subtrie = &trie.upper_subtrie;

        // Check that the leaf's value was removed
        assert_matches!(upper_subtrie.inner.values.get(&leaf_full_path), None);

        // Check that the branch node collapsed into a leaf node with the remaining child's key
        assert_matches!(
            upper_subtrie.nodes.get(&Nibbles::default()),
            Some(SparseNode::Leaf{ key, ..})
            if key == &Nibbles::from_nibbles([0x1, 0x3, 0x4])
        );

        // Check that the remaining child node was removed
        assert_matches!(upper_subtrie.nodes.get(&Nibbles::from_nibbles([0x1])), None);
        // Check that the removed child node was also removed
        assert_matches!(upper_subtrie.nodes.get(&Nibbles::from_nibbles([0x0])), None);

        // Check that updates were tracked correctly when branch collapsed
        let updates = trie.updates.as_ref().unwrap();

        // The branch at root should be marked as removed since it collapsed
        assert!(updates.removed_nodes.contains(&Nibbles::default()));

        // The branch should no longer be in updated_nodes
        assert!(!updates.updated_nodes.contains_key(&Nibbles::default()));
    }

    #[test]
    fn test_remove_leaf_extension_becomes_leaf() {
        //
        // 0x:      Extension (Key = 5)
        // 0x5:     └── Branch (Mask = 0011)
        // 0x50:        ├── 0 -> Leaf (Key = 12)
        // 0x51:        └── 1 -> Leaf (Key = 34)
        //
        // After removing 0x5012, extension+branch becomes a leaf
        //
        let mut trie = new_test_trie(
            [
                (Nibbles::default(), SparseNode::new_ext(Nibbles::from_nibbles([0x5]))),
                (Nibbles::from_nibbles([0x5]), SparseNode::new_branch(TrieMask::new(0b0011))),
                (
                    Nibbles::from_nibbles([0x5, 0x0]),
                    SparseNode::new_leaf(Nibbles::from_nibbles([0x1, 0x2])),
                ),
                (
                    Nibbles::from_nibbles([0x5, 0x1]),
                    SparseNode::new_leaf(Nibbles::from_nibbles([0x3, 0x4])),
                ),
            ]
            .into_iter(),
        );

        let provider = MockTrieNodeProvider::new();

        // Remove the leaf with a full path of 0x5012
        let leaf_full_path = Nibbles::from_nibbles([0x5, 0x0, 0x1, 0x2]);
        trie.remove_leaf(&leaf_full_path, provider).unwrap();

        let upper_subtrie = &trie.upper_subtrie;

        // Check that both lower subtries were removed. 0x50 should have been removed because
        // removing its leaf made it empty. 0x51 should have been removed after its own leaf was
        // collapsed into the upper trie, leaving it also empty.
        assert_matches!(trie.lower_subtries[0x50].as_revealed_ref(), None);
        assert_matches!(trie.lower_subtries[0x51].as_revealed_ref(), None);

        // Check that the other leaf's value was moved to the upper trie
        let other_leaf_full_value = Nibbles::from_nibbles([0x5, 0x1, 0x3, 0x4]);
        assert_matches!(upper_subtrie.inner.values.get(&other_leaf_full_value), Some(_));

        // Check that the extension node collapsed into a leaf node
        assert_matches!(
            upper_subtrie.nodes.get(&Nibbles::default()),
            Some(SparseNode::Leaf{ key, ..})
            if key == &Nibbles::from_nibbles([0x5, 0x1, 0x3, 0x4])
        );

        // Check that intermediate nodes were removed
        assert_matches!(upper_subtrie.nodes.get(&Nibbles::from_nibbles([0x5])), None);
    }

    #[test]
    fn test_remove_leaf_branch_on_branch() {
        //
        // 0x:      Branch (Mask = 0101)
        // 0x0:     ├── 0 -> Leaf (Key = 12)
        // 0x2:     └── 2 -> Branch (Mask = 0011)
        // 0x20:        ├── 0 -> Leaf (Key = 34)
        // 0x21:        └── 1 -> Leaf (Key = 56)
        //
        // After removing 0x2034, the inner branch becomes a leaf
        //
        let mut trie = new_test_trie(
            [
                (Nibbles::default(), SparseNode::new_branch(TrieMask::new(0b0101))),
                (
                    Nibbles::from_nibbles([0x0]),
                    SparseNode::new_leaf(Nibbles::from_nibbles([0x1, 0x2])),
                ),
                (Nibbles::from_nibbles([0x2]), SparseNode::new_branch(TrieMask::new(0b0011))),
                (
                    Nibbles::from_nibbles([0x2, 0x0]),
                    SparseNode::new_leaf(Nibbles::from_nibbles([0x3, 0x4])),
                ),
                (
                    Nibbles::from_nibbles([0x2, 0x1]),
                    SparseNode::new_leaf(Nibbles::from_nibbles([0x5, 0x6])),
                ),
            ]
            .into_iter(),
        );

        let provider = MockTrieNodeProvider::new();

        // Remove the leaf with a full path of 0x2034
        let leaf_full_path = Nibbles::from_nibbles([0x2, 0x0, 0x3, 0x4]);
        trie.remove_leaf(&leaf_full_path, provider).unwrap();

        let upper_subtrie = &trie.upper_subtrie;

        // Check that both lower subtries were removed. 0x20 should have been removed because
        // removing its leaf made it empty. 0x21 should have been removed after its own leaf was
        // collapsed into the upper trie, leaving it also empty.
        assert_matches!(trie.lower_subtries[0x20].as_revealed_ref(), None);
        assert_matches!(trie.lower_subtries[0x21].as_revealed_ref(), None);

        // Check that the other leaf's value was moved to the upper trie
        let other_leaf_full_value = Nibbles::from_nibbles([0x2, 0x1, 0x5, 0x6]);
        assert_matches!(upper_subtrie.inner.values.get(&other_leaf_full_value), Some(_));

        // Check that the root branch still exists unchanged
        assert_matches!(
            upper_subtrie.nodes.get(&Nibbles::default()),
            Some(SparseNode::Branch{ state_mask, .. })
            if *state_mask == 0b0101.into()
        );

        // Check that the inner branch became an extension
        assert_matches!(
            upper_subtrie.nodes.get(&Nibbles::from_nibbles([0x2])),
            Some(SparseNode::Leaf{ key, ..})
            if key == &Nibbles::from_nibbles([0x1, 0x5, 0x6])
        );
    }

    #[test]
    fn test_remove_leaf_lower_subtrie_root_path_update() {
        //
        // 0x:        Extension (Key = 123, root of lower subtrie)
        // 0x123:     └── Branch (Mask = 0011000)
        // 0x1233:        ├── 3 -> Leaf (Key = [])
        // 0x1234:        └── 4 -> Extension (Key = 5)
        // 0x12345:           └── Branch (Mask = 0011)
        // 0x123450:              ├── 0 -> Leaf (Key = [])
        // 0x123451:              └── 1 -> Leaf (Key = [])
        //
        // After removing leaf at 0x1233, the branch at 0x123 becomes an extension to 0x12345, which
        // then gets merged with the root extension at 0x. The lower subtrie's `path` field should
        // be updated from 0x123 to 0x12345.
        //
        let mut trie = new_test_trie(
            [
                (Nibbles::default(), SparseNode::new_ext(Nibbles::from_nibbles([0x1, 0x2, 0x3]))),
                (
                    Nibbles::from_nibbles([0x1, 0x2, 0x3]),
                    SparseNode::new_branch(TrieMask::new(0b0011000)),
                ),
                (
                    Nibbles::from_nibbles([0x1, 0x2, 0x3, 0x3]),
                    SparseNode::new_leaf(Nibbles::default()),
                ),
                (
                    Nibbles::from_nibbles([0x1, 0x2, 0x3, 0x4]),
                    SparseNode::new_ext(Nibbles::from_nibbles([0x5])),
                ),
                (
                    Nibbles::from_nibbles([0x1, 0x2, 0x3, 0x4, 0x5]),
                    SparseNode::new_branch(TrieMask::new(0b0011)),
                ),
                (
                    Nibbles::from_nibbles([0x1, 0x2, 0x3, 0x4, 0x5, 0x0]),
                    SparseNode::new_leaf(Nibbles::default()),
                ),
                (
                    Nibbles::from_nibbles([0x1, 0x2, 0x3, 0x4, 0x5, 0x1]),
                    SparseNode::new_leaf(Nibbles::default()),
                ),
            ]
            .into_iter(),
        );

        let provider = MockTrieNodeProvider::new();

        // Verify initial state - the lower subtrie's path should be 0x123
        let lower_subtrie_root_path = Nibbles::from_nibbles([0x1, 0x2, 0x3]);
        assert_matches!(
            trie.lower_subtrie_for_path_mut(&lower_subtrie_root_path),
            Some(subtrie)
            if subtrie.path == lower_subtrie_root_path
        );

        // Remove the leaf at 0x1233
        let leaf_full_path = Nibbles::from_nibbles([0x1, 0x2, 0x3, 0x3]);
        trie.remove_leaf(&leaf_full_path, provider).unwrap();

        // After removal:
        // 1. The branch at 0x123 should become an extension to 0x12345
        // 2. That extension should merge with the root extension at 0x
        // 3. The lower subtrie's path should be updated to 0x12345
        let lower_subtrie = trie.lower_subtries[0x12].as_revealed_ref().unwrap();
        assert_eq!(lower_subtrie.path, Nibbles::from_nibbles([0x1, 0x2, 0x3, 0x4, 0x5]));

        // Verify the root extension now points all the way to 0x12345
        assert_matches!(
            trie.upper_subtrie.nodes.get(&Nibbles::default()),
            Some(SparseNode::Extension { key, .. })
            if key == &Nibbles::from_nibbles([0x1, 0x2, 0x3, 0x4, 0x5])
        );

        // Verify the branch at 0x12345 hasn't been modified
        assert_matches!(
            lower_subtrie.nodes.get(&Nibbles::from_nibbles([0x1, 0x2, 0x3, 0x4, 0x5])),
            Some(SparseNode::Branch { state_mask, .. })
            if state_mask == &TrieMask::new(0b0011)
        );
    }

    #[test]
    fn test_remove_leaf_remaining_child_needs_reveal() {
        //
        // 0x:      Branch (Mask = 0011)
        // 0x0:     ├── 0 -> Leaf (Key = 12)
        // 0x1:     └── 1 -> Hash (blinded leaf)
        //
        // After removing 0x012, the hash node needs to be revealed to collapse the branch
        //
        let mut trie = new_test_trie(
            [
                (Nibbles::default(), SparseNode::new_branch(TrieMask::new(0b0011))),
                (
                    Nibbles::from_nibbles([0x0]),
                    SparseNode::new_leaf(Nibbles::from_nibbles([0x1, 0x2])),
                ),
                (Nibbles::from_nibbles([0x1]), SparseNode::Hash(B256::repeat_byte(0xab))),
            ]
            .into_iter(),
        );

        // Create a mock provider that will reveal the blinded leaf
        let mut provider = MockTrieNodeProvider::new();
        let revealed_leaf = create_leaf_node([0x3, 0x4], 42);
        let mut encoded = Vec::new();
        revealed_leaf.encode(&mut encoded);
        provider.add_revealed_node(
            Nibbles::from_nibbles([0x1]),
            RevealedNode { node: encoded.into(), tree_mask: None, hash_mask: None },
        );

        // Remove the leaf with a full path of 0x012
        let leaf_full_path = Nibbles::from_nibbles([0x0, 0x1, 0x2]);
        trie.remove_leaf(&leaf_full_path, provider).unwrap();

        let upper_subtrie = &trie.upper_subtrie;

        // Check that the leaf value was removed
        assert_matches!(upper_subtrie.inner.values.get(&leaf_full_path), None);

        // Check that the branch node collapsed into a leaf node with the revealed child's key
        assert_matches!(
            upper_subtrie.nodes.get(&Nibbles::default()),
            Some(SparseNode::Leaf{ key, ..})
            if key == &Nibbles::from_nibbles([0x1, 0x3, 0x4])
        );

        // Check that the remaining child node was removed (since it was merged)
        assert_matches!(upper_subtrie.nodes.get(&Nibbles::from_nibbles([0x1])), None);
    }

    #[test]
    fn test_remove_leaf_root() {
        //
        // 0x:      Leaf (Key = 123)
        //
        // After removing 0x123, the trie becomes empty
        //
        let mut trie = new_test_trie(std::iter::once((
            Nibbles::default(),
            SparseNode::new_leaf(Nibbles::from_nibbles([0x1, 0x2, 0x3])),
        )));

        let provider = MockTrieNodeProvider::new();

        // Remove the leaf with a full key of 0x123
        let leaf_full_path = Nibbles::from_nibbles([0x1, 0x2, 0x3]);
        trie.remove_leaf(&leaf_full_path, provider).unwrap();

        let upper_subtrie = &trie.upper_subtrie;

        // Check that the leaf value was removed
        assert_matches!(upper_subtrie.inner.values.get(&leaf_full_path), None);

        // Check that the root node was changed to Empty
        assert_matches!(upper_subtrie.nodes.get(&Nibbles::default()), Some(SparseNode::Empty));
    }

    #[test]
    fn test_remove_leaf_unsets_hash_along_path() {
        //
        // Creates a trie structure:
        // 0x:      Branch (with hash set)
        // 0x0:     ├── Extension (with hash set)
        // 0x01:    │   └── Branch (with hash set)
        // 0x012:   │       ├── Leaf (Key = 34, with hash set)
        // 0x013:   │       ├── Leaf (Key = 56, with hash set)
        // 0x014:   │       └── Leaf (Key = 78, with hash set)
        // 0x1:     └── Leaf (Key = 78, with hash set)
        //
        // When removing leaf at 0x01234, all nodes along the path (root branch,
        // extension at 0x0, branch at 0x01) should have their hash field unset
        //

        let mut trie = new_test_trie(
            [
                (
                    Nibbles::default(),
                    SparseNode::Branch {
                        state_mask: TrieMask::new(0b0011),
                        hash: Some(B256::repeat_byte(0x10)),
                        store_in_db_trie: None,
                    },
                ),
                (
                    Nibbles::from_nibbles([0x0]),
                    SparseNode::Extension {
                        key: Nibbles::from_nibbles([0x1]),
                        hash: Some(B256::repeat_byte(0x20)),
                        store_in_db_trie: None,
                    },
                ),
                (
                    Nibbles::from_nibbles([0x0, 0x1]),
                    SparseNode::Branch {
                        state_mask: TrieMask::new(0b11100),
                        hash: Some(B256::repeat_byte(0x30)),
                        store_in_db_trie: None,
                    },
                ),
                (
                    Nibbles::from_nibbles([0x0, 0x1, 0x2]),
                    SparseNode::Leaf {
                        key: Nibbles::from_nibbles([0x3, 0x4]),
                        hash: Some(B256::repeat_byte(0x40)),
                    },
                ),
                (
                    Nibbles::from_nibbles([0x0, 0x1, 0x3]),
                    SparseNode::Leaf {
                        key: Nibbles::from_nibbles([0x5, 0x6]),
                        hash: Some(B256::repeat_byte(0x50)),
                    },
                ),
                (
                    Nibbles::from_nibbles([0x0, 0x1, 0x4]),
                    SparseNode::Leaf {
                        key: Nibbles::from_nibbles([0x6, 0x7]),
                        hash: Some(B256::repeat_byte(0x60)),
                    },
                ),
                (
                    Nibbles::from_nibbles([0x1]),
                    SparseNode::Leaf {
                        key: Nibbles::from_nibbles([0x7, 0x8]),
                        hash: Some(B256::repeat_byte(0x70)),
                    },
                ),
            ]
            .into_iter(),
        );

        let provider = MockTrieNodeProvider::new();

        // Remove a leaf which does not exist; this should have no effect.
        trie.remove_leaf(&Nibbles::from_nibbles([0x0, 0x1, 0x2, 0x3, 0x4, 0xF]), &provider)
            .unwrap();
        for (path, node) in trie.all_nodes() {
            assert!(node.hash().is_some(), "path {path:?} should still have a hash");
        }

        // Remove the leaf at path 0x01234
        let leaf_full_path = Nibbles::from_nibbles([0x0, 0x1, 0x2, 0x3, 0x4]);
        trie.remove_leaf(&leaf_full_path, &provider).unwrap();

        let upper_subtrie = &trie.upper_subtrie;
        let lower_subtrie_10 = trie.lower_subtries[0x01].as_revealed_ref().unwrap();

        // Verify that hash fields are unset for all nodes along the path to the removed leaf
        assert_matches!(
            upper_subtrie.nodes.get(&Nibbles::default()),
            Some(SparseNode::Branch { hash: None, .. })
        );
        assert_matches!(
            upper_subtrie.nodes.get(&Nibbles::from_nibbles([0x0])),
            Some(SparseNode::Extension { hash: None, .. })
        );
        assert_matches!(
            lower_subtrie_10.nodes.get(&Nibbles::from_nibbles([0x0, 0x1])),
            Some(SparseNode::Branch { hash: None, .. })
        );

        // Verify that nodes not on the path still have their hashes
        assert_matches!(
            upper_subtrie.nodes.get(&Nibbles::from_nibbles([0x1])),
            Some(SparseNode::Leaf { hash: Some(_), .. })
        );
        assert_matches!(
            lower_subtrie_10.nodes.get(&Nibbles::from_nibbles([0x0, 0x1, 0x3])),
            Some(SparseNode::Leaf { hash: Some(_), .. })
        );
        assert_matches!(
            lower_subtrie_10.nodes.get(&Nibbles::from_nibbles([0x0, 0x1, 0x4])),
            Some(SparseNode::Leaf { hash: Some(_), .. })
        );
    }

    #[test]
    fn test_parallel_sparse_trie_root() {
        // Step 1: Create the trie structure
        // Extension node at 0x with key 0x2 (goes to upper subtrie)
        let extension_path = Nibbles::new();
        let extension_key = Nibbles::from_nibbles([0x2]);

        // Branch node at 0x2 with children 0 and 1 (goes to upper subtrie)
        let branch_path = Nibbles::from_nibbles([0x2]);

        // Leaf nodes at 0x20 and 0x21 (go to lower subtries)
        let leaf_1_path = Nibbles::from_nibbles([0x2, 0x0]);
        let leaf_1_key = Nibbles::from_nibbles(vec![0; 62]); // Remaining key
        let leaf_1_full_path = Nibbles::from_nibbles([vec![0x2, 0x0], vec![0; 62]].concat());

        let leaf_2_path = Nibbles::from_nibbles([0x2, 0x1]);
        let leaf_2_key = Nibbles::from_nibbles(vec![0; 62]); // Remaining key
        let leaf_2_full_path = Nibbles::from_nibbles([vec![0x2, 0x1], vec![0; 62]].concat());

        // Create accounts
        let account_1 = create_account(1);
        let account_2 = create_account(2);

        // Create leaf nodes
        let leaf_1 = create_leaf_node(leaf_1_key.to_vec(), account_1.nonce);
        let leaf_2 = create_leaf_node(leaf_2_key.to_vec(), account_2.nonce);

        // Create branch node with children at indices 0 and 1
        let branch = create_branch_node_with_children(
            &[0, 1],
            vec![
                RlpNode::from_rlp(&alloy_rlp::encode(&leaf_1)),
                RlpNode::from_rlp(&alloy_rlp::encode(&leaf_2)),
            ],
        );

        // Create extension node pointing to branch
        let extension = create_extension_node(
            extension_key.to_vec(),
            RlpNode::from_rlp(&alloy_rlp::encode(&branch)).as_hash().unwrap(),
        );

        // Step 2: Reveal nodes in the trie
        let mut trie = ParallelSparseTrie::from_root(extension, TrieMasks::none(), true).unwrap();
        trie.reveal_nodes(vec![
            RevealedSparseNode { path: branch_path, node: branch, masks: TrieMasks::none() },
            RevealedSparseNode { path: leaf_1_path, node: leaf_1, masks: TrieMasks::none() },
            RevealedSparseNode { path: leaf_2_path, node: leaf_2, masks: TrieMasks::none() },
        ])
        .unwrap();

        // Step 3: Reset hashes for all revealed nodes to test actual hash calculation
        // Reset upper subtrie node hashes
        trie.upper_subtrie.nodes.get_mut(&extension_path).unwrap().set_hash(None);
        trie.upper_subtrie.nodes.get_mut(&branch_path).unwrap().set_hash(None);

        // Reset lower subtrie node hashes
        let leaf_1_subtrie_idx = path_subtrie_index_unchecked(&leaf_1_path);
        let leaf_2_subtrie_idx = path_subtrie_index_unchecked(&leaf_2_path);

        trie.lower_subtries[leaf_1_subtrie_idx]
            .as_revealed_mut()
            .unwrap()
            .nodes
            .get_mut(&leaf_1_path)
            .unwrap()
            .set_hash(None);
        trie.lower_subtries[leaf_2_subtrie_idx]
            .as_revealed_mut()
            .unwrap()
            .nodes
            .get_mut(&leaf_2_path)
            .unwrap()
            .set_hash(None);

        // Step 4: Add changed leaf node paths to prefix set
        trie.prefix_set.insert(leaf_1_full_path);
        trie.prefix_set.insert(leaf_2_full_path);

        // Step 5: Calculate root using our implementation
        let root = trie.root();

        // Step 6: Calculate root using HashBuilder for comparison
        let (hash_builder_root, _, _proof_nodes, _, _) = run_hash_builder(
            [(leaf_1_full_path, account_1), (leaf_2_full_path, account_2)],
            NoopAccountTrieCursor::default(),
            Default::default(),
            [extension_path, branch_path, leaf_1_full_path, leaf_2_full_path],
        );

        // Step 7: Verify the roots match
        assert_eq!(root, hash_builder_root);

        // Verify hashes were computed
        let leaf_1_subtrie = trie.lower_subtries[leaf_1_subtrie_idx].as_revealed_ref().unwrap();
        let leaf_2_subtrie = trie.lower_subtries[leaf_2_subtrie_idx].as_revealed_ref().unwrap();
        assert!(trie.upper_subtrie.nodes.get(&extension_path).unwrap().hash().is_some());
        assert!(trie.upper_subtrie.nodes.get(&branch_path).unwrap().hash().is_some());
        assert!(leaf_1_subtrie.nodes.get(&leaf_1_path).unwrap().hash().is_some());
        assert!(leaf_2_subtrie.nodes.get(&leaf_2_path).unwrap().hash().is_some());
    }

    #[test]
    fn sparse_trie_empty_update_one() {
        let ctx = ParallelSparseTrieTestContext;

        let key = Nibbles::unpack(B256::with_last_byte(42));
        let value = || Account::default();
        let value_encoded = || {
            let mut account_rlp = Vec::new();
            value().into_trie_account(EMPTY_ROOT_HASH).encode(&mut account_rlp);
            account_rlp
        };

        let (hash_builder_root, hash_builder_updates, hash_builder_proof_nodes, _, _) =
            run_hash_builder(
                [(key, value())],
                NoopAccountTrieCursor::default(),
                Default::default(),
                [key],
            );

        let mut sparse = ParallelSparseTrie::default().with_updates(true);
        ctx.update_leaves(&mut sparse, [(key, value_encoded())]);
        ctx.assert_with_hash_builder(
            &mut sparse,
            hash_builder_root,
            hash_builder_updates,
            hash_builder_proof_nodes,
        );
    }

    #[test]
    fn sparse_trie_empty_update_multiple_lower_nibbles() {
        let ctx = ParallelSparseTrieTestContext;

        let paths = (0..=16).map(|b| Nibbles::unpack(B256::with_last_byte(b))).collect::<Vec<_>>();
        let value = || Account::default();
        let value_encoded = || {
            let mut account_rlp = Vec::new();
            value().into_trie_account(EMPTY_ROOT_HASH).encode(&mut account_rlp);
            account_rlp
        };

        let (hash_builder_root, hash_builder_updates, hash_builder_proof_nodes, _, _) =
            run_hash_builder(
                paths.iter().copied().zip(std::iter::repeat_with(value)),
                NoopAccountTrieCursor::default(),
                Default::default(),
                paths.clone(),
            );

        let mut sparse = ParallelSparseTrie::default().with_updates(true);
        ctx.update_leaves(
            &mut sparse,
            paths.into_iter().zip(std::iter::repeat_with(value_encoded)),
        );

        ctx.assert_with_hash_builder(
            &mut sparse,
            hash_builder_root,
            hash_builder_updates,
            hash_builder_proof_nodes,
        );
    }

    #[test]
    fn sparse_trie_empty_update_multiple_upper_nibbles() {
        let paths = (239..=255).map(|b| Nibbles::unpack(B256::repeat_byte(b))).collect::<Vec<_>>();
        let value = || Account::default();
        let value_encoded = || {
            let mut account_rlp = Vec::new();
            value().into_trie_account(EMPTY_ROOT_HASH).encode(&mut account_rlp);
            account_rlp
        };

        let (hash_builder_root, hash_builder_updates, hash_builder_proof_nodes, _, _) =
            run_hash_builder(
                paths.iter().copied().zip(std::iter::repeat_with(value)),
                NoopAccountTrieCursor::default(),
                Default::default(),
                paths.clone(),
            );

        let provider = DefaultTrieNodeProvider;
        let mut sparse = ParallelSparseTrie::default().with_updates(true);
        for path in &paths {
            sparse.update_leaf(*path, value_encoded(), &provider).unwrap();
        }
        let sparse_root = sparse.root();
        let sparse_updates = sparse.take_updates();

        assert_eq!(sparse_root, hash_builder_root);
        assert_eq!(sparse_updates.updated_nodes, hash_builder_updates.account_nodes);
        assert_eq_parallel_sparse_trie_proof_nodes(&sparse, hash_builder_proof_nodes);
    }

    #[test]
    fn sparse_trie_empty_update_multiple() {
        let ctx = ParallelSparseTrieTestContext;

        let paths = (0..=255)
            .map(|b| {
                Nibbles::unpack(if b % 2 == 0 {
                    B256::repeat_byte(b)
                } else {
                    B256::with_last_byte(b)
                })
            })
            .collect::<Vec<_>>();
        let value = || Account::default();
        let value_encoded = || {
            let mut account_rlp = Vec::new();
            value().into_trie_account(EMPTY_ROOT_HASH).encode(&mut account_rlp);
            account_rlp
        };

        let (hash_builder_root, hash_builder_updates, hash_builder_proof_nodes, _, _) =
            run_hash_builder(
                paths.iter().sorted_unstable().copied().zip(std::iter::repeat_with(value)),
                NoopAccountTrieCursor::default(),
                Default::default(),
                paths.clone(),
            );

        let mut sparse = ParallelSparseTrie::default().with_updates(true);
        ctx.update_leaves(
            &mut sparse,
            paths.iter().copied().zip(std::iter::repeat_with(value_encoded)),
        );
        ctx.assert_with_hash_builder(
            &mut sparse,
            hash_builder_root,
            hash_builder_updates,
            hash_builder_proof_nodes,
        );
    }

    #[test]
    fn sparse_trie_empty_update_repeated() {
        let ctx = ParallelSparseTrieTestContext;

        let paths = (0..=255).map(|b| Nibbles::unpack(B256::repeat_byte(b))).collect::<Vec<_>>();
        let old_value = Account { nonce: 1, ..Default::default() };
        let old_value_encoded = {
            let mut account_rlp = Vec::new();
            old_value.into_trie_account(EMPTY_ROOT_HASH).encode(&mut account_rlp);
            account_rlp
        };
        let new_value = Account { nonce: 2, ..Default::default() };
        let new_value_encoded = {
            let mut account_rlp = Vec::new();
            new_value.into_trie_account(EMPTY_ROOT_HASH).encode(&mut account_rlp);
            account_rlp
        };

        let (hash_builder_root, hash_builder_updates, hash_builder_proof_nodes, _, _) =
            run_hash_builder(
                paths.iter().copied().zip(std::iter::repeat_with(|| old_value)),
                NoopAccountTrieCursor::default(),
                Default::default(),
                paths.clone(),
            );

        let mut sparse = ParallelSparseTrie::default().with_updates(true);
        ctx.update_leaves(
            &mut sparse,
            paths.iter().copied().zip(std::iter::repeat(old_value_encoded)),
        );
        ctx.assert_with_hash_builder(
            &mut sparse,
            hash_builder_root,
            hash_builder_updates,
            hash_builder_proof_nodes,
        );

        let (hash_builder_root, hash_builder_updates, hash_builder_proof_nodes, _, _) =
            run_hash_builder(
                paths.iter().copied().zip(std::iter::repeat(new_value)),
                NoopAccountTrieCursor::default(),
                Default::default(),
                paths.clone(),
            );

        ctx.update_leaves(
            &mut sparse,
            paths.iter().copied().zip(std::iter::repeat(new_value_encoded)),
        );
        ctx.assert_with_hash_builder(
            &mut sparse,
            hash_builder_root,
            hash_builder_updates,
            hash_builder_proof_nodes,
        );
    }

    #[test]
    fn sparse_trie_remove_leaf() {
        let ctx = ParallelSparseTrieTestContext;
        let provider = DefaultTrieNodeProvider;
        let mut sparse = ParallelSparseTrie::default();

        let value = alloy_rlp::encode_fixed_size(&U256::ZERO).to_vec();

        ctx.update_leaves(
            &mut sparse,
            [
                (Nibbles::from_nibbles([0x5, 0x0, 0x2, 0x3, 0x1]), value.clone()),
                (Nibbles::from_nibbles([0x5, 0x0, 0x2, 0x3, 0x3]), value.clone()),
                (Nibbles::from_nibbles([0x5, 0x2, 0x0, 0x1, 0x3]), value.clone()),
                (Nibbles::from_nibbles([0x5, 0x3, 0x1, 0x0, 0x2]), value.clone()),
                (Nibbles::from_nibbles([0x5, 0x3, 0x3, 0x0, 0x2]), value.clone()),
                (Nibbles::from_nibbles([0x5, 0x3, 0x3, 0x2, 0x0]), value),
            ],
        );

        // Extension (Key = 5)
        // └── Branch (Mask = 1011)
        //     ├── 0 -> Extension (Key = 23)
        //     │        └── Branch (Mask = 0101)
        //     │              ├── 1 -> Leaf (Key = 1, Path = 50231)
        //     │              └── 3 -> Leaf (Key = 3, Path = 50233)
        //     ├── 2 -> Leaf (Key = 013, Path = 52013)
        //     └── 3 -> Branch (Mask = 0101)
        //                ├── 1 -> Leaf (Key = 3102, Path = 53102)
        //                └── 3 -> Branch (Mask = 1010)
        //                       ├── 0 -> Leaf (Key = 3302, Path = 53302)
        //                       └── 2 -> Leaf (Key = 3320, Path = 53320)
        pretty_assertions::assert_eq!(
            parallel_sparse_trie_nodes(&sparse)
                .into_iter()
                .map(|(k, v)| (*k, v.clone()))
                .collect::<BTreeMap<_, _>>(),
            BTreeMap::from_iter([
                (Nibbles::default(), SparseNode::new_ext(Nibbles::from_nibbles([0x5]))),
                (Nibbles::from_nibbles([0x5]), SparseNode::new_branch(0b1101.into())),
                (
                    Nibbles::from_nibbles([0x5, 0x0]),
                    SparseNode::new_ext(Nibbles::from_nibbles([0x2, 0x3]))
                ),
                (
                    Nibbles::from_nibbles([0x5, 0x0, 0x2, 0x3]),
                    SparseNode::new_branch(0b1010.into())
                ),
                (
                    Nibbles::from_nibbles([0x5, 0x0, 0x2, 0x3, 0x1]),
                    SparseNode::new_leaf(Nibbles::default())
                ),
                (
                    Nibbles::from_nibbles([0x5, 0x0, 0x2, 0x3, 0x3]),
                    SparseNode::new_leaf(Nibbles::default())
                ),
                (
                    Nibbles::from_nibbles([0x5, 0x2]),
                    SparseNode::new_leaf(Nibbles::from_nibbles([0x0, 0x1, 0x3]))
                ),
                (Nibbles::from_nibbles([0x5, 0x3]), SparseNode::new_branch(0b1010.into())),
                (
                    Nibbles::from_nibbles([0x5, 0x3, 0x1]),
                    SparseNode::new_leaf(Nibbles::from_nibbles([0x0, 0x2]))
                ),
                (Nibbles::from_nibbles([0x5, 0x3, 0x3]), SparseNode::new_branch(0b0101.into())),
                (
                    Nibbles::from_nibbles([0x5, 0x3, 0x3, 0x0]),
                    SparseNode::new_leaf(Nibbles::from_nibbles([0x2]))
                ),
                (
                    Nibbles::from_nibbles([0x5, 0x3, 0x3, 0x2]),
                    SparseNode::new_leaf(Nibbles::from_nibbles([0x0]))
                )
            ])
        );

        sparse.remove_leaf(&Nibbles::from_nibbles([0x5, 0x2, 0x0, 0x1, 0x3]), &provider).unwrap();

        // Extension (Key = 5)
        // └── Branch (Mask = 1001)
        //     ├── 0 -> Extension (Key = 23)
        //     │        └── Branch (Mask = 0101)
        //     │              ├── 1 -> Leaf (Key = 0231, Path = 50231)
        //     │              └── 3 -> Leaf (Key = 0233, Path = 50233)
        //     └── 3 -> Branch (Mask = 0101)
        //                ├── 1 -> Leaf (Key = 3102, Path = 53102)
        //                └── 3 -> Branch (Mask = 1010)
        //                       ├── 0 -> Leaf (Key = 3302, Path = 53302)
        //                       └── 2 -> Leaf (Key = 3320, Path = 53320)
        pretty_assertions::assert_eq!(
            parallel_sparse_trie_nodes(&sparse)
                .into_iter()
                .map(|(k, v)| (*k, v.clone()))
                .collect::<BTreeMap<_, _>>(),
            BTreeMap::from_iter([
                (Nibbles::default(), SparseNode::new_ext(Nibbles::from_nibbles([0x5]))),
                (Nibbles::from_nibbles([0x5]), SparseNode::new_branch(0b1001.into())),
                (
                    Nibbles::from_nibbles([0x5, 0x0]),
                    SparseNode::new_ext(Nibbles::from_nibbles([0x2, 0x3]))
                ),
                (
                    Nibbles::from_nibbles([0x5, 0x0, 0x2, 0x3]),
                    SparseNode::new_branch(0b1010.into())
                ),
                (
                    Nibbles::from_nibbles([0x5, 0x0, 0x2, 0x3, 0x1]),
                    SparseNode::new_leaf(Nibbles::default())
                ),
                (
                    Nibbles::from_nibbles([0x5, 0x0, 0x2, 0x3, 0x3]),
                    SparseNode::new_leaf(Nibbles::default())
                ),
                (Nibbles::from_nibbles([0x5, 0x3]), SparseNode::new_branch(0b1010.into())),
                (
                    Nibbles::from_nibbles([0x5, 0x3, 0x1]),
                    SparseNode::new_leaf(Nibbles::from_nibbles([0x0, 0x2]))
                ),
                (Nibbles::from_nibbles([0x5, 0x3, 0x3]), SparseNode::new_branch(0b0101.into())),
                (
                    Nibbles::from_nibbles([0x5, 0x3, 0x3, 0x0]),
                    SparseNode::new_leaf(Nibbles::from_nibbles([0x2]))
                ),
                (
                    Nibbles::from_nibbles([0x5, 0x3, 0x3, 0x2]),
                    SparseNode::new_leaf(Nibbles::from_nibbles([0x0]))
                )
            ])
        );

        sparse.remove_leaf(&Nibbles::from_nibbles([0x5, 0x0, 0x2, 0x3, 0x1]), &provider).unwrap();

        // Extension (Key = 5)
        // └── Branch (Mask = 1001)
        //     ├── 0 -> Leaf (Key = 0233, Path = 50233)
        //     └── 3 -> Branch (Mask = 0101)
        //                ├── 1 -> Leaf (Key = 3102, Path = 53102)
        //                └── 3 -> Branch (Mask = 1010)
        //                       ├── 0 -> Leaf (Key = 3302, Path = 53302)
        //                       └── 2 -> Leaf (Key = 3320, Path = 53320)
        pretty_assertions::assert_eq!(
            parallel_sparse_trie_nodes(&sparse)
                .into_iter()
                .map(|(k, v)| (*k, v.clone()))
                .collect::<BTreeMap<_, _>>(),
            BTreeMap::from_iter([
                (Nibbles::default(), SparseNode::new_ext(Nibbles::from_nibbles([0x5]))),
                (Nibbles::from_nibbles([0x5]), SparseNode::new_branch(0b1001.into())),
                (
                    Nibbles::from_nibbles([0x5, 0x0]),
                    SparseNode::new_leaf(Nibbles::from_nibbles([0x2, 0x3, 0x3]))
                ),
                (Nibbles::from_nibbles([0x5, 0x3]), SparseNode::new_branch(0b1010.into())),
                (
                    Nibbles::from_nibbles([0x5, 0x3, 0x1]),
                    SparseNode::new_leaf(Nibbles::from_nibbles([0x0, 0x2]))
                ),
                (Nibbles::from_nibbles([0x5, 0x3, 0x3]), SparseNode::new_branch(0b0101.into())),
                (
                    Nibbles::from_nibbles([0x5, 0x3, 0x3, 0x0]),
                    SparseNode::new_leaf(Nibbles::from_nibbles([0x2]))
                ),
                (
                    Nibbles::from_nibbles([0x5, 0x3, 0x3, 0x2]),
                    SparseNode::new_leaf(Nibbles::from_nibbles([0x0]))
                )
            ])
        );

        sparse.remove_leaf(&Nibbles::from_nibbles([0x5, 0x3, 0x1, 0x0, 0x2]), &provider).unwrap();

        // Extension (Key = 5)
        // └── Branch (Mask = 1001)
        //     ├── 0 -> Leaf (Key = 0233, Path = 50233)
        //     └── 3 -> Branch (Mask = 1010)
        //                ├── 0 -> Leaf (Key = 3302, Path = 53302)
        //                └── 2 -> Leaf (Key = 3320, Path = 53320)
        pretty_assertions::assert_eq!(
            parallel_sparse_trie_nodes(&sparse)
                .into_iter()
                .map(|(k, v)| (*k, v.clone()))
                .collect::<BTreeMap<_, _>>(),
            BTreeMap::from_iter([
                (Nibbles::default(), SparseNode::new_ext(Nibbles::from_nibbles([0x5]))),
                (Nibbles::from_nibbles([0x5]), SparseNode::new_branch(0b1001.into())),
                (
                    Nibbles::from_nibbles([0x5, 0x0]),
                    SparseNode::new_leaf(Nibbles::from_nibbles([0x2, 0x3, 0x3]))
                ),
                (
                    Nibbles::from_nibbles([0x5, 0x3]),
                    SparseNode::new_ext(Nibbles::from_nibbles([0x3]))
                ),
                (Nibbles::from_nibbles([0x5, 0x3, 0x3]), SparseNode::new_branch(0b0101.into())),
                (
                    Nibbles::from_nibbles([0x5, 0x3, 0x3, 0x0]),
                    SparseNode::new_leaf(Nibbles::from_nibbles([0x2]))
                ),
                (
                    Nibbles::from_nibbles([0x5, 0x3, 0x3, 0x2]),
                    SparseNode::new_leaf(Nibbles::from_nibbles([0x0]))
                )
            ])
        );

        sparse.remove_leaf(&Nibbles::from_nibbles([0x5, 0x3, 0x3, 0x2, 0x0]), &provider).unwrap();

        // Extension (Key = 5)
        // └── Branch (Mask = 1001)
        //     ├── 0 -> Leaf (Key = 0233, Path = 50233)
        //     └── 3 -> Leaf (Key = 3302, Path = 53302)
        pretty_assertions::assert_eq!(
            parallel_sparse_trie_nodes(&sparse)
                .into_iter()
                .map(|(k, v)| (*k, v.clone()))
                .collect::<BTreeMap<_, _>>(),
            BTreeMap::from_iter([
                (Nibbles::default(), SparseNode::new_ext(Nibbles::from_nibbles([0x5]))),
                (Nibbles::from_nibbles([0x5]), SparseNode::new_branch(0b1001.into())),
                (
                    Nibbles::from_nibbles([0x5, 0x0]),
                    SparseNode::new_leaf(Nibbles::from_nibbles([0x2, 0x3, 0x3]))
                ),
                (
                    Nibbles::from_nibbles([0x5, 0x3]),
                    SparseNode::new_leaf(Nibbles::from_nibbles([0x3, 0x0, 0x2]))
                ),
            ])
        );

        sparse.remove_leaf(&Nibbles::from_nibbles([0x5, 0x0, 0x2, 0x3, 0x3]), &provider).unwrap();

        // Leaf (Key = 53302)
        pretty_assertions::assert_eq!(
            parallel_sparse_trie_nodes(&sparse)
                .into_iter()
                .map(|(k, v)| (*k, v.clone()))
                .collect::<BTreeMap<_, _>>(),
            BTreeMap::from_iter([(
                Nibbles::default(),
                SparseNode::new_leaf(Nibbles::from_nibbles([0x5, 0x3, 0x3, 0x0, 0x2]))
            ),])
        );

        sparse.remove_leaf(&Nibbles::from_nibbles([0x5, 0x3, 0x3, 0x0, 0x2]), &provider).unwrap();

        // Empty
        pretty_assertions::assert_eq!(
            parallel_sparse_trie_nodes(&sparse)
                .into_iter()
                .map(|(k, v)| (*k, v.clone()))
                .collect::<BTreeMap<_, _>>(),
            BTreeMap::from_iter([(Nibbles::default(), SparseNode::Empty)])
        );
    }

    #[test]
    fn sparse_trie_remove_leaf_blinded() {
        let leaf = LeafNode::new(
            Nibbles::default(),
            alloy_rlp::encode_fixed_size(&U256::from(1)).to_vec(),
        );
        let branch = TrieNode::Branch(BranchNode::new(
            vec![
                RlpNode::word_rlp(&B256::repeat_byte(1)),
                RlpNode::from_raw_rlp(&alloy_rlp::encode(leaf.clone())).unwrap(),
            ],
            TrieMask::new(0b11),
        ));

        let provider = DefaultTrieNodeProvider;
        let mut sparse = ParallelSparseTrie::from_root(
            branch.clone(),
            TrieMasks { hash_mask: Some(TrieMask::new(0b01)), tree_mask: None },
            false,
        )
        .unwrap();

        // Reveal a branch node and one of its children
        //
        // Branch (Mask = 11)
        // ├── 0 -> Hash (Path = 0)
        // └── 1 -> Leaf (Path = 1)
        sparse
            .reveal_nodes(vec![
                RevealedSparseNode {
                    path: Nibbles::default(),
                    node: branch,
                    masks: TrieMasks { hash_mask: None, tree_mask: Some(TrieMask::new(0b01)) },
                },
                RevealedSparseNode {
                    path: Nibbles::from_nibbles([0x1]),
                    node: TrieNode::Leaf(leaf),
                    masks: TrieMasks::none(),
                },
            ])
            .unwrap();

        // Removing a blinded leaf should result in an error
        assert_matches!(
            sparse.remove_leaf(&Nibbles::from_nibbles([0x0]), &provider).map_err(|e| e.into_kind()),
            Err(SparseTrieErrorKind::BlindedNode { path, hash }) if path == Nibbles::from_nibbles([0x0]) && hash == B256::repeat_byte(1)
        );
    }

    #[test]
    fn sparse_trie_remove_leaf_non_existent() {
        let leaf = LeafNode::new(
            Nibbles::default(),
            alloy_rlp::encode_fixed_size(&U256::from(1)).to_vec(),
        );
        let branch = TrieNode::Branch(BranchNode::new(
            vec![
                RlpNode::word_rlp(&B256::repeat_byte(1)),
                RlpNode::from_raw_rlp(&alloy_rlp::encode(leaf.clone())).unwrap(),
            ],
            TrieMask::new(0b11),
        ));

        let provider = DefaultTrieNodeProvider;
        let mut sparse = ParallelSparseTrie::from_root(
            branch.clone(),
            TrieMasks { hash_mask: Some(TrieMask::new(0b01)), tree_mask: None },
            false,
        )
        .unwrap();

        // Reveal a branch node and one of its children
        //
        // Branch (Mask = 11)
        // ├── 0 -> Hash (Path = 0)
        // └── 1 -> Leaf (Path = 1)
        sparse
            .reveal_nodes(vec![
                RevealedSparseNode {
                    path: Nibbles::default(),
                    node: branch,
                    masks: TrieMasks { hash_mask: None, tree_mask: Some(TrieMask::new(0b01)) },
                },
                RevealedSparseNode {
                    path: Nibbles::from_nibbles([0x1]),
                    node: TrieNode::Leaf(leaf),
                    masks: TrieMasks::none(),
                },
            ])
            .unwrap();

        // Removing a non-existent leaf should be a noop
        let sparse_old = sparse.clone();
        assert_matches!(sparse.remove_leaf(&Nibbles::from_nibbles([0x2]), &provider), Ok(()));
        assert_eq!(sparse, sparse_old);
    }

    #[test]
    fn sparse_trie_fuzz() {
        // Having only the first 3 nibbles set, we narrow down the range of keys
        // to 4096 different hashes. It allows us to generate collisions more likely
        // to test the sparse trie updates.
        const KEY_NIBBLES_LEN: usize = 3;

        fn test(updates: Vec<(BTreeMap<Nibbles, Account>, BTreeSet<Nibbles>)>) {
            {
                let mut state = BTreeMap::default();
                let default_provider = DefaultTrieNodeProvider;
                let provider_factory = create_test_provider_factory();
                let mut sparse = ParallelSparseTrie::default().with_updates(true);

                for (update, keys_to_delete) in updates {
                    // Insert state updates into the sparse trie and calculate the root
                    for (key, account) in update.clone() {
                        let account = account.into_trie_account(EMPTY_ROOT_HASH);
                        let mut account_rlp = Vec::new();
                        account.encode(&mut account_rlp);
                        sparse.update_leaf(key, account_rlp, &default_provider).unwrap();
                    }
                    // We need to clone the sparse trie, so that all updated branch nodes are
                    // preserved, and not only those that were changed after the last call to
                    // `root()`.
                    let mut updated_sparse = sparse.clone();
                    let sparse_root = updated_sparse.root();
                    let sparse_updates = updated_sparse.take_updates();

                    // Insert state updates into the hash builder and calculate the root
                    state.extend(update);
                    let provider = provider_factory.provider().unwrap();
                    let trie_cursor = DatabaseTrieCursorFactory::new(provider.tx_ref());
                    let (hash_builder_root, hash_builder_updates, hash_builder_proof_nodes, _, _) =
                        run_hash_builder(
                            state.clone(),
                            trie_cursor.account_trie_cursor().unwrap(),
                            Default::default(),
                            state.keys().copied().collect::<Vec<_>>(),
                        );

                    // Write trie updates to the database
                    let provider_rw = provider_factory.provider_rw().unwrap();
                    provider_rw.write_trie_updates(&hash_builder_updates).unwrap();
                    provider_rw.commit().unwrap();

                    // Assert that the sparse trie root matches the hash builder root
                    assert_eq!(sparse_root, hash_builder_root);
                    // Assert that the sparse trie updates match the hash builder updates
                    pretty_assertions::assert_eq!(
                        BTreeMap::from_iter(sparse_updates.updated_nodes),
                        BTreeMap::from_iter(hash_builder_updates.account_nodes)
                    );
                    // Assert that the sparse trie nodes match the hash builder proof nodes
                    assert_eq_parallel_sparse_trie_proof_nodes(
                        &updated_sparse,
                        hash_builder_proof_nodes,
                    );

                    // Delete some keys from both the hash builder and the sparse trie and check
                    // that the sparse trie root still matches the hash builder root
                    for key in &keys_to_delete {
                        state.remove(key).unwrap();
                        sparse.remove_leaf(key, &default_provider).unwrap();
                    }

                    // We need to clone the sparse trie, so that all updated branch nodes are
                    // preserved, and not only those that were changed after the last call to
                    // `root()`.
                    let mut updated_sparse = sparse.clone();
                    let sparse_root = updated_sparse.root();
                    let sparse_updates = updated_sparse.take_updates();

                    let provider = provider_factory.provider().unwrap();
                    let trie_cursor = DatabaseTrieCursorFactory::new(provider.tx_ref());
                    let (hash_builder_root, hash_builder_updates, hash_builder_proof_nodes, _, _) =
                        run_hash_builder(
                            state.clone(),
                            trie_cursor.account_trie_cursor().unwrap(),
                            keys_to_delete
                                .iter()
                                .map(|nibbles| B256::from_slice(&nibbles.pack()))
                                .collect(),
                            state.keys().copied().collect::<Vec<_>>(),
                        );

                    // Write trie updates to the database
                    let provider_rw = provider_factory.provider_rw().unwrap();
                    provider_rw.write_trie_updates(&hash_builder_updates).unwrap();
                    provider_rw.commit().unwrap();

                    // Assert that the sparse trie root matches the hash builder root
                    assert_eq!(sparse_root, hash_builder_root);
                    // Assert that the sparse trie updates match the hash builder updates
                    pretty_assertions::assert_eq!(
                        BTreeMap::from_iter(sparse_updates.updated_nodes),
                        BTreeMap::from_iter(hash_builder_updates.account_nodes)
                    );
                    // Assert that the sparse trie nodes match the hash builder proof nodes
                    assert_eq_parallel_sparse_trie_proof_nodes(
                        &updated_sparse,
                        hash_builder_proof_nodes,
                    );
                }
            }
        }

        fn transform_updates(
            updates: Vec<BTreeMap<Nibbles, Account>>,
            mut rng: impl rand::Rng,
        ) -> Vec<(BTreeMap<Nibbles, Account>, BTreeSet<Nibbles>)> {
            let mut keys = BTreeSet::new();
            updates
                .into_iter()
                .map(|update| {
                    keys.extend(update.keys().copied());

                    let keys_to_delete_len = update.len() / 2;
                    let keys_to_delete = (0..keys_to_delete_len)
                        .map(|_| {
                            let key =
                                *rand::seq::IteratorRandom::choose(keys.iter(), &mut rng).unwrap();
                            keys.take(&key).unwrap()
                        })
                        .collect();

                    (update, keys_to_delete)
                })
                .collect::<Vec<_>>()
        }

        proptest!(ProptestConfig::with_cases(10), |(
            updates in proptest::collection::vec(
                proptest::collection::btree_map(
                    any_with::<Nibbles>(SizeRange::new(KEY_NIBBLES_LEN..=KEY_NIBBLES_LEN)).prop_map(pad_nibbles_right),
                    arb::<Account>(),
                    1..50,
                ),
                1..50,
            ).prop_perturb(transform_updates)
        )| {
            test(updates)
        });
    }

    #[test]
    fn sparse_trie_fuzz_vs_serial() {
        // Having only the first 3 nibbles set, we narrow down the range of keys
        // to 4096 different hashes. It allows us to generate collisions more likely
        // to test the sparse trie updates.
        const KEY_NIBBLES_LEN: usize = 3;

        fn test(updates: Vec<(BTreeMap<Nibbles, Account>, BTreeSet<Nibbles>)>) {
            let default_provider = DefaultTrieNodeProvider;
            let mut serial = SerialSparseTrie::default().with_updates(true);
            let mut parallel = ParallelSparseTrie::default().with_updates(true);

            for (update, keys_to_delete) in updates {
                // Perform leaf updates on both tries
                for (key, account) in update.clone() {
                    let account = account.into_trie_account(EMPTY_ROOT_HASH);
                    let mut account_rlp = Vec::new();
                    account.encode(&mut account_rlp);
                    serial.update_leaf(key, account_rlp.clone(), &default_provider).unwrap();
                    parallel.update_leaf(key, account_rlp, &default_provider).unwrap();
                }

                // Calculate roots and assert their equality
                let serial_root = serial.root();
                let parallel_root = parallel.root();
                assert_eq!(parallel_root, serial_root);

                // Assert that both tries produce the same updates
                let serial_updates = serial.take_updates();
                let parallel_updates = parallel.take_updates();
                pretty_assertions::assert_eq!(
                    BTreeMap::from_iter(parallel_updates.updated_nodes),
                    BTreeMap::from_iter(serial_updates.updated_nodes),
                );
                pretty_assertions::assert_eq!(
                    BTreeSet::from_iter(parallel_updates.removed_nodes),
                    BTreeSet::from_iter(serial_updates.removed_nodes),
                );

                // Perform leaf removals on both tries
                for key in &keys_to_delete {
                    parallel.remove_leaf(key, &default_provider).unwrap();
                    serial.remove_leaf(key, &default_provider).unwrap();
                }

                // Calculate roots and assert their equality
                let serial_root = serial.root();
                let parallel_root = parallel.root();
                assert_eq!(parallel_root, serial_root);

                // Assert that both tries produce the same updates
                let serial_updates = serial.take_updates();
                let parallel_updates = parallel.take_updates();
                pretty_assertions::assert_eq!(
                    BTreeMap::from_iter(parallel_updates.updated_nodes),
                    BTreeMap::from_iter(serial_updates.updated_nodes),
                );
                pretty_assertions::assert_eq!(
                    BTreeSet::from_iter(parallel_updates.removed_nodes),
                    BTreeSet::from_iter(serial_updates.removed_nodes),
                );
            }
        }

        fn transform_updates(
            updates: Vec<BTreeMap<Nibbles, Account>>,
            mut rng: impl rand::Rng,
        ) -> Vec<(BTreeMap<Nibbles, Account>, BTreeSet<Nibbles>)> {
            let mut keys = BTreeSet::new();
            updates
                .into_iter()
                .map(|update| {
                    keys.extend(update.keys().copied());

                    let keys_to_delete_len = update.len() / 2;
                    let keys_to_delete = (0..keys_to_delete_len)
                        .map(|_| {
                            let key =
                                *rand::seq::IteratorRandom::choose(keys.iter(), &mut rng).unwrap();
                            keys.take(&key).unwrap()
                        })
                        .collect();

                    (update, keys_to_delete)
                })
                .collect::<Vec<_>>()
        }

        proptest!(ProptestConfig::with_cases(10), |(
            updates in proptest::collection::vec(
                proptest::collection::btree_map(
                    any_with::<Nibbles>(SizeRange::new(KEY_NIBBLES_LEN..=KEY_NIBBLES_LEN)).prop_map(pad_nibbles_right),
                    arb::<Account>(),
                    1..50,
                ),
                1..50,
            ).prop_perturb(transform_updates)
        )| {
            test(updates)
        });
    }

    #[test]
    fn sparse_trie_two_leaves_at_lower_roots() {
        let provider = DefaultTrieNodeProvider;
        let mut trie = ParallelSparseTrie::default().with_updates(true);
        let key_50 = Nibbles::unpack(hex!(
            "0x5000000000000000000000000000000000000000000000000000000000000000"
        ));
        let key_51 = Nibbles::unpack(hex!(
            "0x5100000000000000000000000000000000000000000000000000000000000000"
        ));

        let account = Account::default().into_trie_account(EMPTY_ROOT_HASH);
        let mut account_rlp = Vec::new();
        account.encode(&mut account_rlp);

        // Add a leaf and calculate the root.
        trie.update_leaf(key_50, account_rlp.clone(), &provider).unwrap();
        trie.root();

        // Add a second leaf and assert that the root is the expected value.
        trie.update_leaf(key_51, account_rlp.clone(), &provider).unwrap();

        let expected_root =
            hex!("0xdaf0ef9f91a2f179bb74501209effdb5301db1697bcab041eca2234b126e25de");
        let root = trie.root();
        assert_eq!(root, expected_root);
        assert_eq!(SparseTrieUpdates::default(), trie.take_updates());
    }

    /// We have three leaves that share the same prefix: 0x00, 0x01 and 0x02. Hash builder trie has
    /// only nodes 0x00 and 0x01, and we have proofs for them. Node B is new and inserted in the
    /// sparse trie first.
    ///
    /// 1. Reveal the hash builder proof to leaf 0x00 in the sparse trie.
    /// 2. Insert leaf 0x01 into the sparse trie.
    /// 3. Reveal the hash builder proof to leaf 0x02 in the sparse trie.
    ///
    /// The hash builder proof to the leaf 0x02 didn't have the leaf 0x01 at the corresponding
    /// nibble of the branch node, so we need to adjust the branch node instead of fully
    /// replacing it.
    #[test]
    fn sparse_trie_reveal_node_1() {
        let key1 = || pad_nibbles_right(Nibbles::from_nibbles_unchecked([0x00]));
        let key2 = || pad_nibbles_right(Nibbles::from_nibbles_unchecked([0x01]));
        let key3 = || pad_nibbles_right(Nibbles::from_nibbles_unchecked([0x02]));
        let value = || Account::default();
        let value_encoded = || {
            let mut account_rlp = Vec::new();
            value().into_trie_account(EMPTY_ROOT_HASH).encode(&mut account_rlp);
            account_rlp
        };

        // Generate the proof for the root node and initialize the sparse trie with it
        let (_, _, hash_builder_proof_nodes, branch_node_hash_masks, branch_node_tree_masks) =
            run_hash_builder(
                [(key1(), value()), (key3(), value())],
                NoopAccountTrieCursor::default(),
                Default::default(),
                [Nibbles::default()],
            );

        let provider = DefaultTrieNodeProvider;
        let mut sparse = ParallelSparseTrie::from_root(
            TrieNode::decode(&mut &hash_builder_proof_nodes.nodes_sorted()[0].1[..]).unwrap(),
            TrieMasks {
                hash_mask: branch_node_hash_masks.get(&Nibbles::default()).copied(),
                tree_mask: branch_node_tree_masks.get(&Nibbles::default()).copied(),
            },
            false,
        )
        .unwrap();

        // Generate the proof for the first key and reveal it in the sparse trie
        let (_, _, hash_builder_proof_nodes, branch_node_hash_masks, branch_node_tree_masks) =
            run_hash_builder(
                [(key1(), value()), (key3(), value())],
                NoopAccountTrieCursor::default(),
                Default::default(),
                [key1()],
            );
        let revealed_nodes: Vec<RevealedSparseNode> = hash_builder_proof_nodes
            .nodes_sorted()
            .into_iter()
            .map(|(path, node)| {
                let hash_mask = branch_node_hash_masks.get(&path).copied();
                let tree_mask = branch_node_tree_masks.get(&path).copied();
                RevealedSparseNode {
                    path,
                    node: TrieNode::decode(&mut &node[..]).unwrap(),
                    masks: TrieMasks { hash_mask, tree_mask },
                }
            })
            .collect();
        sparse.reveal_nodes(revealed_nodes).unwrap();

        // Check that the branch node exists with only two nibbles set
        assert_eq!(
            sparse.upper_subtrie.nodes.get(&Nibbles::default()),
            Some(&SparseNode::new_branch(0b101.into()))
        );

        // Insert the leaf for the second key
        sparse.update_leaf(key2(), value_encoded(), &provider).unwrap();

        // Check that the branch node was updated and another nibble was set
        assert_eq!(
            sparse.upper_subtrie.nodes.get(&Nibbles::default()),
            Some(&SparseNode::new_branch(0b111.into()))
        );

        // Generate the proof for the third key and reveal it in the sparse trie
        let (_, _, hash_builder_proof_nodes, branch_node_hash_masks, branch_node_tree_masks) =
            run_hash_builder(
                [(key1(), value()), (key3(), value())],
                NoopAccountTrieCursor::default(),
                Default::default(),
                [key3()],
            );
        let revealed_nodes: Vec<RevealedSparseNode> = hash_builder_proof_nodes
            .nodes_sorted()
            .into_iter()
            .map(|(path, node)| {
                let hash_mask = branch_node_hash_masks.get(&path).copied();
                let tree_mask = branch_node_tree_masks.get(&path).copied();
                RevealedSparseNode {
                    path,
                    node: TrieNode::decode(&mut &node[..]).unwrap(),
                    masks: TrieMasks { hash_mask, tree_mask },
                }
            })
            .collect();
        sparse.reveal_nodes(revealed_nodes).unwrap();

        // Check that nothing changed in the branch node
        assert_eq!(
            sparse.upper_subtrie.nodes.get(&Nibbles::default()),
            Some(&SparseNode::new_branch(0b111.into()))
        );

        // Generate the nodes for the full trie with all three key using the hash builder, and
        // compare them to the sparse trie
        let (_, _, hash_builder_proof_nodes, _, _) = run_hash_builder(
            [(key1(), value()), (key2(), value()), (key3(), value())],
            NoopAccountTrieCursor::default(),
            Default::default(),
            [key1(), key2(), key3()],
        );

        assert_eq_parallel_sparse_trie_proof_nodes(&sparse, hash_builder_proof_nodes);
    }

    /// We have three leaves: 0x0000, 0x0101, and 0x0102. Hash builder trie has all nodes, and we
    /// have proofs for them.
    ///
    /// 1. Reveal the hash builder proof to leaf 0x00 in the sparse trie.
    /// 2. Remove leaf 0x00 from the sparse trie (that will remove the branch node and create an
    ///    extension node with the key 0x0000).
    /// 3. Reveal the hash builder proof to leaf 0x0101 in the sparse trie.
    ///
    /// The hash builder proof to the leaf 0x0101 had a branch node in the path, but we turned it
    /// into an extension node, so it should ignore this node.
    #[test]
    fn sparse_trie_reveal_node_2() {
        let key1 = || pad_nibbles_right(Nibbles::from_nibbles_unchecked([0x00, 0x00]));
        let key2 = || pad_nibbles_right(Nibbles::from_nibbles_unchecked([0x01, 0x01]));
        let key3 = || pad_nibbles_right(Nibbles::from_nibbles_unchecked([0x01, 0x02]));
        let value = || Account::default();

        // Generate the proof for the root node and initialize the sparse trie with it
        let (_, _, hash_builder_proof_nodes, branch_node_hash_masks, branch_node_tree_masks) =
            run_hash_builder(
                [(key1(), value()), (key2(), value()), (key3(), value())],
                NoopAccountTrieCursor::default(),
                Default::default(),
                [Nibbles::default()],
            );

        let provider = DefaultTrieNodeProvider;
        let mut sparse = ParallelSparseTrie::from_root(
            TrieNode::decode(&mut &hash_builder_proof_nodes.nodes_sorted()[0].1[..]).unwrap(),
            TrieMasks {
                hash_mask: branch_node_hash_masks.get(&Nibbles::default()).copied(),
                tree_mask: branch_node_tree_masks.get(&Nibbles::default()).copied(),
            },
            false,
        )
        .unwrap();

        // Generate the proof for the children of the root branch node and reveal it in the sparse
        // trie
        let (_, _, hash_builder_proof_nodes, branch_node_hash_masks, branch_node_tree_masks) =
            run_hash_builder(
                [(key1(), value()), (key2(), value()), (key3(), value())],
                NoopAccountTrieCursor::default(),
                Default::default(),
                [key1(), Nibbles::from_nibbles_unchecked([0x01])],
            );
        let revealed_nodes: Vec<RevealedSparseNode> = hash_builder_proof_nodes
            .nodes_sorted()
            .into_iter()
            .map(|(path, node)| {
                let hash_mask = branch_node_hash_masks.get(&path).copied();
                let tree_mask = branch_node_tree_masks.get(&path).copied();
                RevealedSparseNode {
                    path,
                    node: TrieNode::decode(&mut &node[..]).unwrap(),
                    masks: TrieMasks { hash_mask, tree_mask },
                }
            })
            .collect();
        sparse.reveal_nodes(revealed_nodes).unwrap();

        // Check that the branch node exists
        assert_eq!(
            sparse.upper_subtrie.nodes.get(&Nibbles::default()),
            Some(&SparseNode::new_branch(0b11.into()))
        );

        // Remove the leaf for the first key
        sparse.remove_leaf(&key1(), &provider).unwrap();

        // Check that the branch node was turned into an extension node
        assert_eq!(
            sparse.upper_subtrie.nodes.get(&Nibbles::default()),
            Some(&SparseNode::new_ext(Nibbles::from_nibbles_unchecked([0x01])))
        );

        // Generate the proof for the third key and reveal it in the sparse trie
        let (_, _, hash_builder_proof_nodes, branch_node_hash_masks, branch_node_tree_masks) =
            run_hash_builder(
                [(key1(), value()), (key2(), value()), (key3(), value())],
                NoopAccountTrieCursor::default(),
                Default::default(),
                [key2()],
            );
        let revealed_nodes: Vec<RevealedSparseNode> = hash_builder_proof_nodes
            .nodes_sorted()
            .into_iter()
            .map(|(path, node)| {
                let hash_mask = branch_node_hash_masks.get(&path).copied();
                let tree_mask = branch_node_tree_masks.get(&path).copied();
                RevealedSparseNode {
                    path,
                    node: TrieNode::decode(&mut &node[..]).unwrap(),
                    masks: TrieMasks { hash_mask, tree_mask },
                }
            })
            .collect();
        sparse.reveal_nodes(revealed_nodes).unwrap();

        // Check that nothing changed in the extension node
        assert_eq!(
            sparse.upper_subtrie.nodes.get(&Nibbles::default()),
            Some(&SparseNode::new_ext(Nibbles::from_nibbles_unchecked([0x01])))
        );
    }

    /// We have two leaves that share the same prefix: 0x0001 and 0x0002, and a leaf with a
    /// different prefix: 0x0100. Hash builder trie has only the first two leaves, and we have
    /// proofs for them.
    ///
    /// 1. Insert the leaf 0x0100 into the sparse trie, and check that the root extension node was
    ///    turned into a branch node.
    /// 2. Reveal the leaf 0x0001 in the sparse trie, and check that the root branch node wasn't
    ///    overwritten with the extension node from the proof.
    #[test]
    fn sparse_trie_reveal_node_3() {
        let key1 = || pad_nibbles_right(Nibbles::from_nibbles_unchecked([0x00, 0x01]));
        let key2 = || pad_nibbles_right(Nibbles::from_nibbles_unchecked([0x00, 0x02]));
        let key3 = || pad_nibbles_right(Nibbles::from_nibbles_unchecked([0x01, 0x00]));
        let value = || Account::default();
        let value_encoded = || {
            let mut account_rlp = Vec::new();
            value().into_trie_account(EMPTY_ROOT_HASH).encode(&mut account_rlp);
            account_rlp
        };

        // Generate the proof for the root node and initialize the sparse trie with it
        let (_, _, hash_builder_proof_nodes, branch_node_hash_masks, branch_node_tree_masks) =
            run_hash_builder(
                [(key1(), value()), (key2(), value())],
                NoopAccountTrieCursor::default(),
                Default::default(),
                [Nibbles::default()],
            );

        let provider = DefaultTrieNodeProvider;
        let mut sparse = ParallelSparseTrie::from_root(
            TrieNode::decode(&mut &hash_builder_proof_nodes.nodes_sorted()[0].1[..]).unwrap(),
            TrieMasks {
                hash_mask: branch_node_hash_masks.get(&Nibbles::default()).copied(),
                tree_mask: branch_node_tree_masks.get(&Nibbles::default()).copied(),
            },
            false,
        )
        .unwrap();

        // Check that the root extension node exists
        assert_matches!(
            sparse.upper_subtrie.nodes.get(&Nibbles::default()),
            Some(SparseNode::Extension { key, hash: None, store_in_db_trie: None }) if *key == Nibbles::from_nibbles([0x00])
        );

        // Insert the leaf with a different prefix
        sparse.update_leaf(key3(), value_encoded(), &provider).unwrap();

        // Check that the extension node was turned into a branch node
        assert_matches!(
            sparse.upper_subtrie.nodes.get(&Nibbles::default()),
            Some(SparseNode::Branch { state_mask, hash: None, store_in_db_trie: None }) if *state_mask == TrieMask::new(0b11)
        );

        // Generate the proof for the first key and reveal it in the sparse trie
        let (_, _, hash_builder_proof_nodes, branch_node_hash_masks, branch_node_tree_masks) =
            run_hash_builder(
                [(key1(), value()), (key2(), value())],
                NoopAccountTrieCursor::default(),
                Default::default(),
                [key1()],
            );
        let revealed_nodes: Vec<RevealedSparseNode> = hash_builder_proof_nodes
            .nodes_sorted()
            .into_iter()
            .map(|(path, node)| {
                let hash_mask = branch_node_hash_masks.get(&path).copied();
                let tree_mask = branch_node_tree_masks.get(&path).copied();
                RevealedSparseNode {
                    path,
                    node: TrieNode::decode(&mut &node[..]).unwrap(),
                    masks: TrieMasks { hash_mask, tree_mask },
                }
            })
            .collect();
        sparse.reveal_nodes(revealed_nodes).unwrap();

        // Check that the branch node wasn't overwritten by the extension node in the proof
        assert_matches!(
            sparse.upper_subtrie.nodes.get(&Nibbles::default()),
            Some(SparseNode::Branch { state_mask, hash: None, store_in_db_trie: None }) if *state_mask == TrieMask::new(0b11)
        );
    }

    #[test]
    fn test_update_leaf_cross_level() {
        let ctx = ParallelSparseTrieTestContext;
        let mut trie =
            ParallelSparseTrie::from_root(TrieNode::EmptyRoot, TrieMasks::none(), true).unwrap();

        // Test adding leaves that demonstrate the cross-level behavior
        // Based on the example: leaves 0x1234, 0x1245, 0x1334, 0x1345
        //
        // Final trie structure:
        // Upper trie:
        //   0x: Extension { key: 0x1 }
        //   └── 0x1: Branch { state_mask: 0x1100 }
        //       └── Subtrie (0x12): pointer to lower subtrie
        //       └── Subtrie (0x13): pointer to lower subtrie
        //
        // Lower subtrie (0x12):
        //   0x12: Branch { state_mask: 0x8 | 0x10 }
        //   ├── 0x123: Leaf { key: 0x4 }
        //   └── 0x124: Leaf { key: 0x5 }
        //
        // Lower subtrie (0x13):
        //   0x13: Branch { state_mask: 0x8 | 0x10 }
        //   ├── 0x133: Leaf { key: 0x4 }
        //   └── 0x134: Leaf { key: 0x5 }

        // First add leaf 0x1345 - this should create a leaf in upper trie at 0x
        let (leaf1_path, value1) = ctx.create_test_leaf([0x1, 0x3, 0x4, 0x5], 1);
        trie.update_leaf(leaf1_path, value1.clone(), DefaultTrieNodeProvider).unwrap();

        // Verify upper trie has a leaf at the root with key 1345
        ctx.assert_upper_subtrie(&trie)
            .has_leaf(&Nibbles::default(), &Nibbles::from_nibbles([0x1, 0x3, 0x4, 0x5]))
            .has_value(&leaf1_path, &value1);

        // Add leaf 0x1234 - this should go first in the upper subtrie
        let (leaf2_path, value2) = ctx.create_test_leaf([0x1, 0x2, 0x3, 0x4], 2);
        trie.update_leaf(leaf2_path, value2.clone(), DefaultTrieNodeProvider).unwrap();

        // Upper trie should now have a branch at 0x1
        ctx.assert_upper_subtrie(&trie)
            .has_branch(&Nibbles::from_nibbles([0x1]), &[0x2, 0x3])
            .has_no_value(&leaf1_path)
            .has_no_value(&leaf2_path);

        // Add leaf 0x1245 - this should cause a branch and create the 0x12 subtrie
        let (leaf3_path, value3) = ctx.create_test_leaf([0x1, 0x2, 0x4, 0x5], 3);
        trie.update_leaf(leaf3_path, value3.clone(), DefaultTrieNodeProvider).unwrap();

        // Verify lower subtrie at 0x12 exists with correct structure
        ctx.assert_subtrie(&trie, Nibbles::from_nibbles([0x1, 0x2]))
            .has_branch(&Nibbles::from_nibbles([0x1, 0x2]), &[0x3, 0x4])
            .has_leaf(&Nibbles::from_nibbles([0x1, 0x2, 0x3]), &Nibbles::from_nibbles([0x4]))
            .has_leaf(&Nibbles::from_nibbles([0x1, 0x2, 0x4]), &Nibbles::from_nibbles([0x5]))
            .has_value(&leaf2_path, &value2)
            .has_value(&leaf3_path, &value3);

        // Add leaf 0x1334 - this should create another lower subtrie
        let (leaf4_path, value4) = ctx.create_test_leaf([0x1, 0x3, 0x3, 0x4], 4);
        trie.update_leaf(leaf4_path, value4.clone(), DefaultTrieNodeProvider).unwrap();

        // Verify lower subtrie at 0x13 exists with correct values
        ctx.assert_subtrie(&trie, Nibbles::from_nibbles([0x1, 0x3]))
            .has_value(&leaf1_path, &value1)
            .has_value(&leaf4_path, &value4);

        // Verify the 0x12 subtrie still has its values
        ctx.assert_subtrie(&trie, Nibbles::from_nibbles([0x1, 0x2]))
            .has_value(&leaf2_path, &value2)
            .has_value(&leaf3_path, &value3);

        // Upper trie has no values
        ctx.assert_upper_subtrie(&trie)
            .has_extension(&Nibbles::default(), &Nibbles::from_nibbles([0x1]))
            .has_branch(&Nibbles::from_nibbles([0x1]), &[0x2, 0x3])
            .has_no_value(&leaf1_path)
            .has_no_value(&leaf2_path)
            .has_no_value(&leaf3_path)
            .has_no_value(&leaf4_path);
    }

    #[test]
    fn test_update_leaf_split_at_level_boundary() {
        let ctx = ParallelSparseTrieTestContext;
        let mut trie =
            ParallelSparseTrie::from_root(TrieNode::EmptyRoot, TrieMasks::none(), true).unwrap();

        // This test demonstrates what happens when we insert leaves that cause
        // splitting exactly at the upper/lower trie boundary (2 nibbles).
        //
        // Final trie structure:
        // Upper trie:
        //   0x: Extension { key: 0x12 }
        //       └── Subtrie (0x12): pointer to lower subtrie
        //
        // Lower subtrie (0x12):
        //   0x12: Branch { state_mask: 0x4 | 0x8 }
        //   ├── 0x122: Leaf { key: 0x4 }
        //   └── 0x123: Leaf { key: 0x4 }

        // First insert a leaf that ends exactly at the boundary (2 nibbles)
        let (first_leaf_path, first_value) = ctx.create_test_leaf([0x1, 0x2, 0x2, 0x4], 1);

        trie.update_leaf(first_leaf_path, first_value.clone(), DefaultTrieNodeProvider).unwrap();

        // In an empty trie, the first leaf becomes the root, regardless of path length
        ctx.assert_upper_subtrie(&trie)
            .has_leaf(&Nibbles::default(), &Nibbles::from_nibbles([0x1, 0x2, 0x2, 0x4]))
            .has_value(&first_leaf_path, &first_value);

        // Now insert another leaf that shares the same 2-nibble prefix
        let (second_leaf_path, second_value) = ctx.create_test_leaf([0x1, 0x2, 0x3, 0x4], 2);

        trie.update_leaf(second_leaf_path, second_value.clone(), DefaultTrieNodeProvider).unwrap();

        // Now both leaves should be in a lower subtrie at index [0x1, 0x2]
        ctx.assert_subtrie(&trie, Nibbles::from_nibbles([0x1, 0x2]))
            .has_branch(&Nibbles::from_nibbles([0x1, 0x2]), &[0x2, 0x3])
            .has_leaf(&Nibbles::from_nibbles([0x1, 0x2, 0x2]), &Nibbles::from_nibbles([0x4]))
            .has_leaf(&Nibbles::from_nibbles([0x1, 0x2, 0x3]), &Nibbles::from_nibbles([0x4]))
            .has_value(&first_leaf_path, &first_value)
            .has_value(&second_leaf_path, &second_value);

        // Upper subtrie should no longer have these values
        ctx.assert_upper_subtrie(&trie)
            .has_no_value(&first_leaf_path)
            .has_no_value(&second_leaf_path);
    }

    #[test]
    fn test_update_subtrie_with_multiple_leaves() {
        let ctx = ParallelSparseTrieTestContext;
        let mut trie =
            ParallelSparseTrie::from_root(TrieNode::EmptyRoot, TrieMasks::none(), true).unwrap();

        // First, add multiple leaves that will create a subtrie structure
        // All leaves share the prefix [0x1, 0x2] to ensure they create a subtrie
        //
        // This should result in a trie with the following structure:
        // 0x: Extension { key: 0x12 }
        //  └── Subtrie (0x12):
        //      0x12: Branch { state_mask: 0x3 | 0x4 }
        //      ├── 0x123: Branch { state_mask: 0x4 | 0x5 }
        //      │   ├── 0x1234: Leaf { key: 0x }
        //      │   └── 0x1235: Leaf { key: 0x }
        //      └── 0x124: Branch { state_mask: 0x6 | 0x7 }
        //          ├── 0x1246: Leaf { key: 0x }
        //          └── 0x1247: Leaf { key: 0x }
        let leaves = ctx.create_test_leaves(&[
            &[0x1, 0x2, 0x3, 0x4],
            &[0x1, 0x2, 0x3, 0x5],
            &[0x1, 0x2, 0x4, 0x6],
            &[0x1, 0x2, 0x4, 0x7],
        ]);

        // Insert all leaves
        ctx.update_leaves(&mut trie, leaves.clone());

        // Verify the upper subtrie has an extension node at the root with key 0x12
        ctx.assert_upper_subtrie(&trie)
            .has_extension(&Nibbles::default(), &Nibbles::from_nibbles([0x1, 0x2]));

        // Verify the subtrie structure using fluent assertions
        ctx.assert_subtrie(&trie, Nibbles::from_nibbles([0x1, 0x2]))
            .has_branch(&Nibbles::from_nibbles([0x1, 0x2]), &[0x3, 0x4])
            .has_branch(&Nibbles::from_nibbles([0x1, 0x2, 0x3]), &[0x4, 0x5])
            .has_branch(&Nibbles::from_nibbles([0x1, 0x2, 0x4]), &[0x6, 0x7])
            .has_value(&leaves[0].0, &leaves[0].1)
            .has_value(&leaves[1].0, &leaves[1].1)
            .has_value(&leaves[2].0, &leaves[2].1)
            .has_value(&leaves[3].0, &leaves[3].1);

        // Now update one of the leaves with a new value
        let updated_path = Nibbles::from_nibbles([0x1, 0x2, 0x3, 0x4]);
        let (_, updated_value) = ctx.create_test_leaf([0x1, 0x2, 0x3, 0x4], 100);

        trie.update_leaf(updated_path, updated_value.clone(), DefaultTrieNodeProvider).unwrap();

        // Verify the subtrie structure is maintained and value is updated
        // The branch structure should remain the same and all values should be present
        ctx.assert_subtrie(&trie, Nibbles::from_nibbles([0x1, 0x2]))
            .has_branch(&Nibbles::from_nibbles([0x1, 0x2]), &[0x3, 0x4])
            .has_value(&updated_path, &updated_value)
            .has_value(&leaves[1].0, &leaves[1].1)
            .has_value(&leaves[2].0, &leaves[2].1)
            .has_value(&leaves[3].0, &leaves[3].1);

        // Add a new leaf that extends an existing branch
        let (new_leaf_path, new_leaf_value) = ctx.create_test_leaf([0x1, 0x2, 0x3, 0x6], 200);

        trie.update_leaf(new_leaf_path, new_leaf_value.clone(), DefaultTrieNodeProvider).unwrap();

        // Verify the branch at [0x1, 0x2, 0x3] now has an additional child
        ctx.assert_subtrie(&trie, Nibbles::from_nibbles([0x1, 0x2]))
            .has_branch(&Nibbles::from_nibbles([0x1, 0x2, 0x3]), &[0x4, 0x5, 0x6])
            .has_value(&new_leaf_path, &new_leaf_value);
    }

    #[test]
    fn test_update_subtrie_extension_node_subtrie() {
        let ctx = ParallelSparseTrieTestContext;
        let mut trie =
            ParallelSparseTrie::from_root(TrieNode::EmptyRoot, TrieMasks::none(), true).unwrap();

        // All leaves share the prefix [0x1, 0x2] to ensure they create a subtrie
        //
        // This should result in a trie with the following structure
        // 0x: Extension { key: 0x123 }
        //  └── Subtrie (0x12):
        //      0x123: Branch { state_mask: 0x3 | 0x4 }
        //      ├── 0x123: Leaf { key: 0x4 }
        //      └── 0x124: Leaf { key: 0x5 }
        let leaves = ctx.create_test_leaves(&[&[0x1, 0x2, 0x3, 0x4], &[0x1, 0x2, 0x3, 0x5]]);

        // Insert all leaves
        ctx.update_leaves(&mut trie, leaves.clone());

        // Verify the upper subtrie has an extension node at the root with key 0x123
        ctx.assert_upper_subtrie(&trie)
            .has_extension(&Nibbles::default(), &Nibbles::from_nibbles([0x1, 0x2, 0x3]));

        // Verify the lower subtrie structure
        ctx.assert_subtrie(&trie, Nibbles::from_nibbles([0x1, 0x2]))
            .has_branch(&Nibbles::from_nibbles([0x1, 0x2, 0x3]), &[0x4, 0x5])
            .has_value(&leaves[0].0, &leaves[0].1)
            .has_value(&leaves[1].0, &leaves[1].1);
    }

    #[test]
    fn update_subtrie_extension_node_cross_level() {
        let ctx = ParallelSparseTrieTestContext;
        let mut trie =
            ParallelSparseTrie::from_root(TrieNode::EmptyRoot, TrieMasks::none(), true).unwrap();

        // First, add multiple leaves that will create a subtrie structure
        // All leaves share the prefix [0x1, 0x2] to ensure they create a branch node and subtrie
        //
        // This should result in a trie with the following structure
        // 0x: Extension { key: 0x12 }
        //  └── Subtrie (0x12):
        //      0x12: Branch { state_mask: 0x3 | 0x4 }
        //      ├── 0x123: Leaf { key: 0x4 }
        //      └── 0x124: Leaf { key: 0x5 }
        let leaves = ctx.create_test_leaves(&[&[0x1, 0x2, 0x3, 0x4], &[0x1, 0x2, 0x4, 0x5]]);

        // Insert all leaves
        ctx.update_leaves(&mut trie, leaves.clone());

        // Verify the upper subtrie has an extension node at the root with key 0x12
        ctx.assert_upper_subtrie(&trie)
            .has_extension(&Nibbles::default(), &Nibbles::from_nibbles([0x1, 0x2]));

        // Verify the lower subtrie structure
        ctx.assert_subtrie(&trie, Nibbles::from_nibbles([0x1, 0x2]))
            .has_branch(&Nibbles::from_nibbles([0x1, 0x2]), &[0x3, 0x4])
            .has_leaf(&Nibbles::from_nibbles([0x1, 0x2, 0x3]), &Nibbles::from_nibbles([0x4]))
            .has_leaf(&Nibbles::from_nibbles([0x1, 0x2, 0x4]), &Nibbles::from_nibbles([0x5]))
            .has_value(&leaves[0].0, &leaves[0].1)
            .has_value(&leaves[1].0, &leaves[1].1);
    }

    #[test]
    fn test_update_single_nibble_paths() {
        let ctx = ParallelSparseTrieTestContext;
        let mut trie =
            ParallelSparseTrie::from_root(TrieNode::EmptyRoot, TrieMasks::none(), true).unwrap();

        // Test edge case: single nibble paths that create branches in upper trie
        //
        // Final trie structure:
        // Upper trie:
        //   0x: Branch { state_mask: 0x1 | 0x2 | 0x4 | 0x8 }
        //   ├── 0x0: Leaf { key: 0x }
        //   ├── 0x1: Leaf { key: 0x }
        //   ├── 0x2: Leaf { key: 0x }
        //   └── 0x3: Leaf { key: 0x }

        // Insert leaves with single nibble paths
        let (leaf1_path, value1) = ctx.create_test_leaf([0x0], 1);
        let (leaf2_path, value2) = ctx.create_test_leaf([0x1], 2);
        let (leaf3_path, value3) = ctx.create_test_leaf([0x2], 3);
        let (leaf4_path, value4) = ctx.create_test_leaf([0x3], 4);

        ctx.update_leaves(
            &mut trie,
            [
                (leaf1_path, value1.clone()),
                (leaf2_path, value2.clone()),
                (leaf3_path, value3.clone()),
                (leaf4_path, value4.clone()),
            ],
        );

        // Verify upper trie has a branch at root with 4 children
        ctx.assert_upper_subtrie(&trie)
            .has_branch(&Nibbles::default(), &[0x0, 0x1, 0x2, 0x3])
            .has_leaf(&Nibbles::from_nibbles([0x0]), &Nibbles::default())
            .has_leaf(&Nibbles::from_nibbles([0x1]), &Nibbles::default())
            .has_leaf(&Nibbles::from_nibbles([0x2]), &Nibbles::default())
            .has_leaf(&Nibbles::from_nibbles([0x3]), &Nibbles::default())
            .has_value(&leaf1_path, &value1)
            .has_value(&leaf2_path, &value2)
            .has_value(&leaf3_path, &value3)
            .has_value(&leaf4_path, &value4);
    }

    #[test]
    fn test_update_deep_extension_chain() {
        let ctx = ParallelSparseTrieTestContext;
        let mut trie =
            ParallelSparseTrie::from_root(TrieNode::EmptyRoot, TrieMasks::none(), true).unwrap();

        // Test edge case: deep extension chains that span multiple levels
        //
        // Final trie structure:
        // Upper trie:
        //   0x: Extension { key: 0x111111 }
        //       └── Subtrie (0x11): pointer to lower subtrie
        //
        // Lower subtrie (0x11):
        //   0x111111: Branch { state_mask: 0x1 | 0x2 }
        //   ├── 0x1111110: Leaf { key: 0x }
        //   └── 0x1111111: Leaf { key: 0x }

        // Create leaves with a long common prefix
        let (leaf1_path, value1) = ctx.create_test_leaf([0x1, 0x1, 0x1, 0x1, 0x1, 0x1, 0x0], 1);
        let (leaf2_path, value2) = ctx.create_test_leaf([0x1, 0x1, 0x1, 0x1, 0x1, 0x1, 0x1], 2);

        ctx.update_leaves(&mut trie, [(leaf1_path, value1.clone()), (leaf2_path, value2.clone())]);

        // Verify upper trie has extension with the full common prefix
        ctx.assert_upper_subtrie(&trie).has_extension(
            &Nibbles::default(),
            &Nibbles::from_nibbles([0x1, 0x1, 0x1, 0x1, 0x1, 0x1]),
        );

        // Verify lower subtrie has branch structure
        ctx.assert_subtrie(&trie, Nibbles::from_nibbles([0x1, 0x1]))
            .has_branch(&Nibbles::from_nibbles([0x1, 0x1, 0x1, 0x1, 0x1, 0x1]), &[0x0, 0x1])
            .has_leaf(
                &Nibbles::from_nibbles([0x1, 0x1, 0x1, 0x1, 0x1, 0x1, 0x0]),
                &Nibbles::default(),
            )
            .has_leaf(
                &Nibbles::from_nibbles([0x1, 0x1, 0x1, 0x1, 0x1, 0x1, 0x1]),
                &Nibbles::default(),
            )
            .has_value(&leaf1_path, &value1)
            .has_value(&leaf2_path, &value2);
    }

    #[test]
    fn test_update_branch_with_all_nibbles() {
        let ctx = ParallelSparseTrieTestContext;
        let mut trie =
            ParallelSparseTrie::from_root(TrieNode::EmptyRoot, TrieMasks::none(), true).unwrap();

        // Test edge case: branch node with all 16 possible nibble children
        //
        // Final trie structure:
        // Upper trie:
        //   0x: Extension { key: 0xA }
        //       └── Subtrie (0xA0): pointer to lower subtrie
        //
        // Lower subtrie (0xA0):
        //   0xA0: Branch { state_mask: 0xFFFF } (all 16 children)
        //   ├── 0xA00: Leaf { key: 0x }
        //   ├── 0xA01: Leaf { key: 0x }
        //   ├── 0xA02: Leaf { key: 0x }
        //   ... (all nibbles 0x0 through 0xF)
        //   └── 0xA0F: Leaf { key: 0x }

        // Create leaves for all 16 possible nibbles
        let mut leaves = Vec::new();
        for nibble in 0x0..=0xF {
            let (path, value) = ctx.create_test_leaf([0xA, 0x0, nibble], nibble as u64 + 1);
            leaves.push((path, value));
        }

        // Insert all leaves
        ctx.update_leaves(&mut trie, leaves.iter().cloned());

        // Verify upper trie structure
        ctx.assert_upper_subtrie(&trie)
            .has_extension(&Nibbles::default(), &Nibbles::from_nibbles([0xA, 0x0]));

        // Verify lower subtrie has branch with all 16 children
        let mut subtrie_assert =
            ctx.assert_subtrie(&trie, Nibbles::from_nibbles([0xA, 0x0])).has_branch(
                &Nibbles::from_nibbles([0xA, 0x0]),
                &[0x0, 0x1, 0x2, 0x3, 0x4, 0x5, 0x6, 0x7, 0x8, 0x9, 0xA, 0xB, 0xC, 0xD, 0xE, 0xF],
            );

        // Verify all leaves exist
        for (i, (path, value)) in leaves.iter().enumerate() {
            subtrie_assert = subtrie_assert
                .has_leaf(&Nibbles::from_nibbles([0xA, 0x0, i as u8]), &Nibbles::default())
                .has_value(path, value);
        }
    }

    #[test]
    fn test_update_creates_multiple_subtries() {
        let ctx = ParallelSparseTrieTestContext;
        let mut trie =
            ParallelSparseTrie::from_root(TrieNode::EmptyRoot, TrieMasks::none(), true).unwrap();

        // Test edge case: updates that create multiple subtries at once
        //
        // Final trie structure:
        // Upper trie:
        //   0x: Extension { key: 0x0 }
        //       └── 0x0: Branch { state_mask: 0xF }
        //           ├── Subtrie (0x00): pointer
        //           ├── Subtrie (0x01): pointer
        //           ├── Subtrie (0x02): pointer
        //           └── Subtrie (0x03): pointer
        //
        // Each lower subtrie has leaves:
        //   0xXY: Leaf { key: 0xZ... }

        // Create leaves that will force multiple subtries
        let leaves = vec![
            ctx.create_test_leaf([0x0, 0x0, 0x1, 0x2], 1),
            ctx.create_test_leaf([0x0, 0x1, 0x3, 0x4], 2),
            ctx.create_test_leaf([0x0, 0x2, 0x5, 0x6], 3),
            ctx.create_test_leaf([0x0, 0x3, 0x7, 0x8], 4),
        ];

        // Insert all leaves
        ctx.update_leaves(&mut trie, leaves.iter().cloned());

        // Verify upper trie has extension then branch
        ctx.assert_upper_subtrie(&trie)
            .has_extension(&Nibbles::default(), &Nibbles::from_nibbles([0x0]))
            .has_branch(&Nibbles::from_nibbles([0x0]), &[0x0, 0x1, 0x2, 0x3]);

        // Verify each subtrie exists and contains its leaf
        for (i, (leaf_path, leaf_value)) in leaves.iter().enumerate() {
            let subtrie_path = Nibbles::from_nibbles([0x0, i as u8]);
            ctx.assert_subtrie(&trie, subtrie_path)
                .has_leaf(
                    &subtrie_path,
                    &Nibbles::from_nibbles(match i {
                        0 => vec![0x1, 0x2],
                        1 => vec![0x3, 0x4],
                        2 => vec![0x5, 0x6],
                        3 => vec![0x7, 0x8],
                        _ => unreachable!(),
                    }),
                )
                .has_value(leaf_path, leaf_value);
        }
    }

    #[test]
    fn test_update_extension_to_branch_transformation() {
        let ctx = ParallelSparseTrieTestContext;
        let mut trie =
            ParallelSparseTrie::from_root(TrieNode::EmptyRoot, TrieMasks::none(), true).unwrap();

        // Test edge case: extension node transforms to branch when split
        //
        // Initial state after first two leaves:
        // Upper trie:
        //   0x: Extension { key: 0xFF0 }
        //       └── Subtrie (0xFF): pointer
        //
        // After third leaf (0xF0...):
        // Upper trie:
        //   0x: Extension { key: 0xF }
        //       └── 0xF: Branch { state_mask: 0x10 | 0x8000 }
        //           ├── Subtrie (0xF0): pointer
        //           └── Subtrie (0xFF): pointer

        // First two leaves share prefix 0xFF0
        let (leaf1_path, value1) = ctx.create_test_leaf([0xF, 0xF, 0x0, 0x1], 1);
        let (leaf2_path, value2) = ctx.create_test_leaf([0xF, 0xF, 0x0, 0x2], 2);
        let (leaf3_path, value3) = ctx.create_test_leaf([0xF, 0x0, 0x0, 0x3], 3);

        ctx.update_leaves(&mut trie, [(leaf1_path, value1.clone()), (leaf2_path, value2.clone())]);

        // Verify initial extension structure
        ctx.assert_upper_subtrie(&trie)
            .has_extension(&Nibbles::default(), &Nibbles::from_nibbles([0xF, 0xF, 0x0]));

        // Add leaf that splits the extension
        ctx.update_leaves(&mut trie, [(leaf3_path, value3.clone())]);

        // Verify transformed structure
        ctx.assert_upper_subtrie(&trie)
            .has_extension(&Nibbles::default(), &Nibbles::from_nibbles([0xF]))
            .has_branch(&Nibbles::from_nibbles([0xF]), &[0x0, 0xF]);

        // Verify subtries
        ctx.assert_subtrie(&trie, Nibbles::from_nibbles([0xF, 0xF]))
            .has_branch(&Nibbles::from_nibbles([0xF, 0xF, 0x0]), &[0x1, 0x2])
            .has_leaf(&Nibbles::from_nibbles([0xF, 0xF, 0x0, 0x1]), &Nibbles::default())
            .has_leaf(&Nibbles::from_nibbles([0xF, 0xF, 0x0, 0x2]), &Nibbles::default())
            .has_value(&leaf1_path, &value1)
            .has_value(&leaf2_path, &value2);

        ctx.assert_subtrie(&trie, Nibbles::from_nibbles([0xF, 0x0]))
            .has_leaf(&Nibbles::from_nibbles([0xF, 0x0]), &Nibbles::from_nibbles([0x0, 0x3]))
            .has_value(&leaf3_path, &value3);
    }

    #[test]
    fn test_update_upper_extension_reveal_lower_hash_node() {
        let ctx = ParallelSparseTrieTestContext;

        // Test edge case: extension pointing to hash node that gets updated to branch
        // and reveals the hash node from lower trie
        //
        // Setup:
        // Upper trie:
        //   0x: Extension { key: 0xAB }
        //       └── Subtrie (0xAB): pointer
        // Lower trie (0xAB):
        //   0xAB: Hash
        //
        // After update:
        // Upper trie:
        //   0x: Extension { key: 0xA }
        //       └── 0xA: Branch { state_mask: 0b100000000001 }
        //                ├── 0xA0: Leaf { value: ... }
        //                └── 0xAB: pointer
        // Lower trie (0xAB):
        //   0xAB: Branch { state_mask: 0b11 }
        //         ├── 0xAB1: Hash
        //         └── 0xAB2: Hash

        // Create a mock provider that will provide the hash node
        let mut provider = MockTrieNodeProvider::new();

        // Create revealed branch which will get revealed and add it to the mock provider
        let child_hashes = [
            RlpNode::word_rlp(&B256::repeat_byte(0x11)),
            RlpNode::word_rlp(&B256::repeat_byte(0x22)),
        ];
        let revealed_branch = create_branch_node_with_children(&[0x1, 0x2], child_hashes);
        let mut encoded = Vec::new();
        revealed_branch.encode(&mut encoded);
        provider.add_revealed_node(
            Nibbles::from_nibbles([0xA, 0xB]),
            RevealedNode { node: encoded.into(), tree_mask: None, hash_mask: None },
        );

        let mut trie = new_test_trie(
            [
                (Nibbles::default(), SparseNode::new_ext(Nibbles::from_nibbles([0xA, 0xB]))),
                (Nibbles::from_nibbles([0xA, 0xB]), SparseNode::Hash(B256::repeat_byte(0x42))),
            ]
            .into_iter(),
        );

        // Now add a leaf that will force the hash node to become a branch
        let (leaf_path, value) = ctx.create_test_leaf([0xA, 0x0], 1);
        trie.update_leaf(leaf_path, value, provider).unwrap();

        // Verify the structure: extension should now terminate in a branch on the upper trie
        ctx.assert_upper_subtrie(&trie)
            .has_extension(&Nibbles::default(), &Nibbles::from_nibbles([0xA]))
            .has_branch(&Nibbles::from_nibbles([0xA]), &[0x0, 0xB]);

        // Verify the lower trie now has a branch structure
        ctx.assert_subtrie(&trie, Nibbles::from_nibbles([0xA, 0xB]))
            .has_branch(&Nibbles::from_nibbles([0xA, 0xB]), &[0x1, 0x2])
            .has_hash(&Nibbles::from_nibbles([0xA, 0xB, 0x1]), &B256::repeat_byte(0x11))
            .has_hash(&Nibbles::from_nibbles([0xA, 0xB, 0x2]), &B256::repeat_byte(0x22));
    }

    #[test]
    fn test_update_long_shared_prefix_at_boundary() {
        let ctx = ParallelSparseTrieTestContext;
        let mut trie =
            ParallelSparseTrie::from_root(TrieNode::EmptyRoot, TrieMasks::none(), true).unwrap();

        // Test edge case: leaves with long shared prefix that ends exactly at 2-nibble boundary
        //
        // Final trie structure:
        // Upper trie:
        //   0x: Extension { key: 0xAB }
        //       └── Subtrie (0xAB): pointer to lower subtrie
        //
        // Lower subtrie (0xAB):
        //   0xAB: Branch { state_mask: 0x1000 | 0x2000 }
        //   ├── 0xABC: Leaf { key: 0xDEF }
        //   └── 0xABD: Leaf { key: 0xEF0 }

        // Create leaves that share exactly 2 nibbles
        let (leaf1_path, value1) = ctx.create_test_leaf([0xA, 0xB, 0xC, 0xD, 0xE, 0xF], 1);
        let (leaf2_path, value2) = ctx.create_test_leaf([0xA, 0xB, 0xD, 0xE, 0xF, 0x0], 2);

        trie.update_leaf(leaf1_path, value1.clone(), DefaultTrieNodeProvider).unwrap();
        trie.update_leaf(leaf2_path, value2.clone(), DefaultTrieNodeProvider).unwrap();

        // Verify upper trie structure
        ctx.assert_upper_subtrie(&trie)
            .has_extension(&Nibbles::default(), &Nibbles::from_nibbles([0xA, 0xB]));

        // Verify lower subtrie structure
        ctx.assert_subtrie(&trie, Nibbles::from_nibbles([0xA, 0xB]))
            .has_branch(&Nibbles::from_nibbles([0xA, 0xB]), &[0xC, 0xD])
            .has_leaf(
                &Nibbles::from_nibbles([0xA, 0xB, 0xC]),
                &Nibbles::from_nibbles([0xD, 0xE, 0xF]),
            )
            .has_leaf(
                &Nibbles::from_nibbles([0xA, 0xB, 0xD]),
                &Nibbles::from_nibbles([0xE, 0xF, 0x0]),
            )
            .has_value(&leaf1_path, &value1)
            .has_value(&leaf2_path, &value2);
    }

    #[test]
    fn test_update_branch_to_extension_collapse() {
        let ctx = ParallelSparseTrieTestContext;
        let mut trie =
            ParallelSparseTrie::from_root(TrieNode::EmptyRoot, TrieMasks::none(), true).unwrap();

        // Test creating a trie with leaves that share a long common prefix
        //
        // Initial state with 3 leaves (0x1234, 0x2345, 0x2356):
        // Upper trie:
        //   0x: Branch { state_mask: 0x6 }
        //       ├── 0x1: Leaf { key: 0x234 }
        //       └── 0x2: Extension { key: 0x3 }
        //           └── Subtrie (0x23): pointer
        // Lower subtrie (0x23):
        //   0x23: Branch { state_mask: 0x30 }
        //       ├── 0x234: Leaf { key: 0x5 }
        //       └── 0x235: Leaf { key: 0x6 }
        //
        // Then we create a new trie with leaves (0x1234, 0x1235, 0x1236):
        // Expected structure:
        // Upper trie:
        //   0x: Extension { key: 0x123 }
        //       └── Subtrie (0x12): pointer
        // Lower subtrie (0x12):
        //   0x123: Branch { state_mask: 0x70 } // bits 4, 5, 6 set
        //       ├── 0x1234: Leaf { key: 0x }
        //       ├── 0x1235: Leaf { key: 0x }
        //       └── 0x1236: Leaf { key: 0x }

        // Create initial leaves
        let (leaf1_path, value1) = ctx.create_test_leaf([0x1, 0x2, 0x3, 0x4], 1);
        let (leaf2_path, value2) = ctx.create_test_leaf([0x2, 0x3, 0x4, 0x5], 2);
        let (leaf3_path, value3) = ctx.create_test_leaf([0x2, 0x3, 0x5, 0x6], 3);

        trie.update_leaf(leaf1_path, value1, DefaultTrieNodeProvider).unwrap();
        trie.update_leaf(leaf2_path, value2, DefaultTrieNodeProvider).unwrap();
        trie.update_leaf(leaf3_path, value3, DefaultTrieNodeProvider).unwrap();

        // Verify initial structure has branch at root
        ctx.assert_upper_subtrie(&trie).has_branch(&Nibbles::default(), &[0x1, 0x2]);

        // Now update to create a pattern where extension is more efficient
        // Replace leaves to all share prefix 0x123
        let (new_leaf1_path, new_value1) = ctx.create_test_leaf([0x1, 0x2, 0x3, 0x4], 10);
        let (new_leaf2_path, new_value2) = ctx.create_test_leaf([0x1, 0x2, 0x3, 0x5], 11);
        let (new_leaf3_path, new_value3) = ctx.create_test_leaf([0x1, 0x2, 0x3, 0x6], 12);

        // Clear and add new leaves
        let mut trie =
            ParallelSparseTrie::from_root(TrieNode::EmptyRoot, TrieMasks::none(), true).unwrap();
        trie.update_leaf(new_leaf1_path, new_value1.clone(), DefaultTrieNodeProvider).unwrap();
        trie.update_leaf(new_leaf2_path, new_value2.clone(), DefaultTrieNodeProvider).unwrap();
        trie.update_leaf(new_leaf3_path, new_value3.clone(), DefaultTrieNodeProvider).unwrap();

        // Verify new structure has extension
        ctx.assert_upper_subtrie(&trie)
            .has_extension(&Nibbles::default(), &Nibbles::from_nibbles([0x1, 0x2, 0x3]));

        // Verify lower subtrie path was correctly updated to 0x123
        ctx.assert_subtrie_path(&trie, [0x1, 0x2], [0x1, 0x2, 0x3]);

        // Verify lower subtrie - all three leaves should be properly inserted
        ctx.assert_subtrie(&trie, Nibbles::from_nibbles([0x1, 0x2]))
            .has_branch(&Nibbles::from_nibbles([0x1, 0x2, 0x3]), &[0x4, 0x5, 0x6]) // All three children
            .has_leaf(&Nibbles::from_nibbles([0x1, 0x2, 0x3, 0x4]), &Nibbles::default())
            .has_leaf(&Nibbles::from_nibbles([0x1, 0x2, 0x3, 0x5]), &Nibbles::default())
            .has_leaf(&Nibbles::from_nibbles([0x1, 0x2, 0x3, 0x6]), &Nibbles::default())
            .has_value(&new_leaf1_path, &new_value1)
            .has_value(&new_leaf2_path, &new_value2)
            .has_value(&new_leaf3_path, &new_value3);
    }

    #[test]
    fn test_update_shared_prefix_patterns() {
        let ctx = ParallelSparseTrieTestContext;
        let mut trie =
            ParallelSparseTrie::from_root(TrieNode::EmptyRoot, TrieMasks::none(), true).unwrap();

        // Test edge case: different patterns of shared prefixes
        //
        // Final trie structure:
        // Upper trie:
        //   0x: Branch { state_mask: 0x6 }
        //       ├── 0x1: Leaf { key: 0x234 }
        //       └── 0x2: Extension { key: 0x3 }
        //           └── Subtrie (0x23): pointer
        //
        // Lower subtrie (0x23):
        //   0x23: Branch { state_mask: 0x10 | 0x20 }
        //   ├── 0x234: Leaf { key: 0x5 }
        //   └── 0x235: Leaf { key: 0x6 }

        // Create leaves with different shared prefix patterns
        let (leaf1_path, value1) = ctx.create_test_leaf([0x1, 0x2, 0x3, 0x4], 1);
        let (leaf2_path, value2) = ctx.create_test_leaf([0x2, 0x3, 0x4, 0x5], 2);
        let (leaf3_path, value3) = ctx.create_test_leaf([0x2, 0x3, 0x5, 0x6], 3);

        trie.update_leaf(leaf1_path, value1, DefaultTrieNodeProvider).unwrap();
        trie.update_leaf(leaf2_path, value2.clone(), DefaultTrieNodeProvider).unwrap();
        trie.update_leaf(leaf3_path, value3.clone(), DefaultTrieNodeProvider).unwrap();

        // Verify upper trie structure
        ctx.assert_upper_subtrie(&trie)
            .has_branch(&Nibbles::default(), &[0x1, 0x2])
            .has_leaf(&Nibbles::from_nibbles([0x1]), &Nibbles::from_nibbles([0x2, 0x3, 0x4]))
            .has_extension(&Nibbles::from_nibbles([0x2]), &Nibbles::from_nibbles([0x3]));

        // Verify lower subtrie structure
        ctx.assert_subtrie(&trie, Nibbles::from_nibbles([0x2, 0x3]))
            .has_branch(&Nibbles::from_nibbles([0x2, 0x3]), &[0x4, 0x5])
            .has_leaf(&Nibbles::from_nibbles([0x2, 0x3, 0x4]), &Nibbles::from_nibbles([0x5]))
            .has_leaf(&Nibbles::from_nibbles([0x2, 0x3, 0x5]), &Nibbles::from_nibbles([0x6]))
            .has_value(&leaf2_path, &value2)
            .has_value(&leaf3_path, &value3);
    }

    #[test]
    fn test_progressive_branch_creation() {
        let ctx = ParallelSparseTrieTestContext;
        let mut trie =
            ParallelSparseTrie::from_root(TrieNode::EmptyRoot, TrieMasks::none(), true).unwrap();

        // Test starting with a single leaf and progressively adding leaves
        // that create branch nodes at shorter and shorter paths
        //
        // Step 1: Add leaf at 0x12345
        // Upper trie:
        //   0x: Leaf { key: 0x12345 }
        //
        // Step 2: Add leaf at 0x12346
        // Upper trie:
        //   0x: Extension { key: 0x1234 }
        //       └── Subtrie (0x12): pointer
        // Lower subtrie (0x12):
        //   0x1234: Branch { state_mask: 0x60 }  // bits 5 and 6 set
        //       ├── 0x12345: Leaf { key: 0x }
        //       └── 0x12346: Leaf { key: 0x }
        //
        // Step 3: Add leaf at 0x1235
        // Lower subtrie (0x12) updates to:
        //   0x123: Branch { state_mask: 0x30 }  // bits 4 and 5 set
        //       ├── 0x1234: Branch { state_mask: 0x60 }
        //       │   ├── 0x12345: Leaf { key: 0x }
        //       │   └── 0x12346: Leaf { key: 0x }
        //       └── 0x1235: Leaf { key: 0x }
        //
        // Step 4: Add leaf at 0x124
        // Lower subtrie (0x12) updates to:
        //   0x12: Branch { state_mask: 0x18 }  // bits 3 and 4 set
        //       ├── 0x123: Branch { state_mask: 0x30 }
        //       │   ├── 0x1234: Branch { state_mask: 0x60 }
        //       │   │   ├── 0x12345: Leaf { key: 0x }
        //       │   │   └── 0x12346: Leaf { key: 0x }
        //       │   └── 0x1235: Leaf { key: 0x }
        //       └── 0x124: Leaf { key: 0x }

        // Step 1: Add first leaf - initially stored as leaf in upper trie
        let (leaf1_path, value1) = ctx.create_test_leaf([0x1, 0x2, 0x3, 0x4, 0x5], 1);
        trie.update_leaf(leaf1_path, value1.clone(), DefaultTrieNodeProvider).unwrap();

        // Verify leaf node in upper trie (optimized single-leaf case)
        ctx.assert_upper_subtrie(&trie)
            .has_leaf(&Nibbles::default(), &Nibbles::from_nibbles([0x1, 0x2, 0x3, 0x4, 0x5]))
            .has_value(&leaf1_path, &value1);

        // Step 2: Add leaf at 0x12346 - creates branch at 0x1234
        let (leaf2_path, value2) = ctx.create_test_leaf([0x1, 0x2, 0x3, 0x4, 0x6], 2);
        trie.update_leaf(leaf2_path, value2.clone(), DefaultTrieNodeProvider).unwrap();

        // Verify extension now goes to 0x1234
        ctx.assert_upper_subtrie(&trie)
            .has_extension(&Nibbles::default(), &Nibbles::from_nibbles([0x1, 0x2, 0x3, 0x4]));

        // Verify subtrie path updated to 0x1234
        ctx.assert_subtrie_path(&trie, [0x1, 0x2], [0x1, 0x2, 0x3, 0x4]);

        ctx.assert_subtrie(&trie, Nibbles::from_nibbles([0x1, 0x2]))
            .has_branch(&Nibbles::from_nibbles([0x1, 0x2, 0x3, 0x4]), &[0x5, 0x6])
            .has_leaf(&Nibbles::from_nibbles([0x1, 0x2, 0x3, 0x4, 0x5]), &Nibbles::default())
            .has_leaf(&Nibbles::from_nibbles([0x1, 0x2, 0x3, 0x4, 0x6]), &Nibbles::default())
            .has_value(&leaf1_path, &value1)
            .has_value(&leaf2_path, &value2);

        // Step 3: Add leaf at 0x1235 - creates branch at 0x123
        let (leaf3_path, value3) = ctx.create_test_leaf([0x1, 0x2, 0x3, 0x5], 3);
        trie.update_leaf(leaf3_path, value3.clone(), DefaultTrieNodeProvider).unwrap();

        // Verify extension now goes to 0x123
        ctx.assert_upper_subtrie(&trie)
            .has_extension(&Nibbles::default(), &Nibbles::from_nibbles([0x1, 0x2, 0x3]));

        // Verify subtrie path updated to 0x123
        ctx.assert_subtrie_path(&trie, [0x1, 0x2], [0x1, 0x2, 0x3]);

        ctx.assert_subtrie(&trie, Nibbles::from_nibbles([0x1, 0x2]))
            .has_branch(&Nibbles::from_nibbles([0x1, 0x2, 0x3]), &[0x4, 0x5])
            .has_branch(&Nibbles::from_nibbles([0x1, 0x2, 0x3, 0x4]), &[0x5, 0x6])
            .has_leaf(&Nibbles::from_nibbles([0x1, 0x2, 0x3, 0x5]), &Nibbles::default())
            .has_value(&leaf1_path, &value1)
            .has_value(&leaf2_path, &value2)
            .has_value(&leaf3_path, &value3);

        // Step 4: Add leaf at 0x124 - creates branch at 0x12 (subtrie root)
        let (leaf4_path, value4) = ctx.create_test_leaf([0x1, 0x2, 0x4], 4);
        trie.update_leaf(leaf4_path, value4.clone(), DefaultTrieNodeProvider).unwrap();

        // Verify extension now goes to 0x12
        ctx.assert_upper_subtrie(&trie)
            .has_extension(&Nibbles::default(), &Nibbles::from_nibbles([0x1, 0x2]));

        // Verify subtrie path updated to 0x12
        ctx.assert_subtrie_path(&trie, [0x1, 0x2], [0x1, 0x2]);

        // Verify final structure
        ctx.assert_subtrie(&trie, Nibbles::from_nibbles([0x1, 0x2]))
            .has_branch(&Nibbles::from_nibbles([0x1, 0x2]), &[0x3, 0x4])
            .has_branch(&Nibbles::from_nibbles([0x1, 0x2, 0x3]), &[0x4, 0x5])
            .has_branch(&Nibbles::from_nibbles([0x1, 0x2, 0x3, 0x4]), &[0x5, 0x6])
            .has_leaf(&Nibbles::from_nibbles([0x1, 0x2, 0x4]), &Nibbles::default())
            .has_value(&leaf1_path, &value1)
            .has_value(&leaf2_path, &value2)
            .has_value(&leaf3_path, &value3)
            .has_value(&leaf4_path, &value4);
    }

    #[test]
    fn test_update_max_depth_paths() {
        let ctx = ParallelSparseTrieTestContext;
        let mut trie =
            ParallelSparseTrie::from_root(TrieNode::EmptyRoot, TrieMasks::none(), true).unwrap();

        // Test edge case: very long paths (64 nibbles - max for addresses/storage)
        //
        // Final trie structure:
        // Upper trie:
        //   0x: Extension { key: 0xFF }
        //       └── Subtrie (0xFF): pointer
        //
        // Lower subtrie (0xFF):
        //   Has very long paths with slight differences at the end

        // Create two 64-nibble paths that differ only in the last nibble
        let mut path1_nibbles = vec![0xF; 63];
        path1_nibbles.push(0x0);
        let mut path2_nibbles = vec![0xF; 63];
        path2_nibbles.push(0x1);

        let (leaf1_path, value1) = ctx.create_test_leaf(&path1_nibbles, 1);
        let (leaf2_path, value2) = ctx.create_test_leaf(&path2_nibbles, 2);

        trie.update_leaf(leaf1_path, value1.clone(), DefaultTrieNodeProvider).unwrap();
        trie.update_leaf(leaf2_path, value2.clone(), DefaultTrieNodeProvider).unwrap();

        // The common prefix of 63 F's will create a very long extension
        let extension_key = vec![0xF; 63];
        ctx.assert_upper_subtrie(&trie)
            .has_extension(&Nibbles::default(), &Nibbles::from_nibbles(&extension_key));

        // Verify the subtrie has the branch at the end
        ctx.assert_subtrie(&trie, Nibbles::from_nibbles([0xF, 0xF]))
            .has_branch(&Nibbles::from_nibbles(&path1_nibbles[..63]), &[0x0, 0x1])
            .has_value(&leaf1_path, &value1)
            .has_value(&leaf2_path, &value2);
    }

    #[test]
    fn test_hoodie_block_1_data() {
        // Reveal node at path Nibbles(0x) - root branch node
        let root_branch_stack = vec![
            hex!("a0550b6aba4dd4582a2434d2cbdad8d3007d09f622d7a6e6eaa7a49385823c2fa2"),
            hex!("a04788a4975a9e1efd29b834fd80fdfe8a57cc1b1c5ace6d30ce5a36a15e0092b3"),
            hex!("a093aeccf87da304e6f7d09edc5d7bd3a552808866d2149dd0940507a8f9bfa910"),
            hex!("a08b5b423ba68d0dec2eca1f408076f9170678505eb4a5db2abbbd83bb37666949"),
            hex!("a08592f62216af4218098a78acad7cf472a727fb55e6c27d3cfdf2774d4518eb83"),
            hex!("a0ef02aeee845cb64c11f85edc1a3094227c26445952554b8a9248915d80c746c3"),
            hex!("a0df2529ee3a1ce4df5a758cf17e6a86d0fb5ea22ab7071cf60af6412e9b0a428a"),
            hex!("a0acaa1092db69cd5a63676685827b3484c4b80dc1d3361f6073bbb9240101e144"),
            hex!("a09c3f2bb2a729d71f246a833353ade65667716bb330e0127a3299a42d11200f93"),
            hex!("a0ce978470f4c0b1f8069570563a14d2b79d709add2db4bf22dd9b6aed3271c566"),
            hex!("a095f783cd1d464a60e3c8adcadc28c6eb9fec7306664df39553be41dccc909606"),
            hex!("a0a9083f5fb914b255e1feb5d951a4dfddacf3c8003ef1d1ec6a13bb6ba5b2ac62"),
            hex!("a0fec113d537d8577cd361e0cabf5e95ef58f1cc34318292fdecce9fae57c3e094"),
            hex!("a08b7465f5fe8b3e3c0d087cb7521310d4065ef2a0ee43bf73f68dee8a5742b3dd"),
            hex!("a0c589aa1ae3d5fd87d8640957f7d5184a4ac06f393b453a8e8ed7e8fba0d385c8"),
            hex!("a0b516d6f3352f87beab4ed6e7322f191fc7a147686500ef4de7dd290ad784ef51"),
        ];

        let root_branch_rlp_stack: Vec<RlpNode> = root_branch_stack
            .iter()
            .map(|hex_str| RlpNode::from_raw_rlp(&hex_str[..]).unwrap())
            .collect();

        let root_branch_node = BranchNode::new(
            root_branch_rlp_stack,
            TrieMask::new(0b1111111111111111), // state_mask: all 16 children present
        );

        let root_branch_masks = TrieMasks {
            hash_mask: Some(TrieMask::new(0b1111111111111111)),
            tree_mask: Some(TrieMask::new(0b1111111111111111)),
        };

        let mut trie = ParallelSparseTrie::from_root(
            TrieNode::Branch(root_branch_node),
            root_branch_masks,
            true,
        )
        .unwrap();

        // Reveal node at path Nibbles(0x3) - branch node
        let branch_0x3_stack = vec![
            hex!("a09da7d9755fe0c558b3c3de9fdcdf9f28ae641f38c9787b05b73ab22ae53af3e2"),
            hex!("a0d9990bf0b810d1145ecb2b011fd68c63cc85564e6724166fd4a9520180706e5f"),
            hex!("a0f60eb4b12132a40df05d9bbdb88bbde0185a3f097f3c76bf4200c23eda26cf86"),
            hex!("a0ca976997ddaf06f18992f6207e4f6a05979d07acead96568058789017cc6d06b"),
            hex!("a04d78166b48044fdc28ed22d2fd39c8df6f8aaa04cb71d3a17286856f6893ff83"),
            hex!("a021d4f90c34d3f1706e78463b6482bca77a3aa1cd059a3f326c42a1cfd30b9b60"),
            hex!("a0fc3b71c33e2e6b77c5e494c1db7fdbb447473f003daf378c7a63ba9bf3f0049d"),
            hex!("a0e33ed2be194a3d93d343e85642447c93a9d0cfc47a016c2c23d14c083be32a7c"),
            hex!("a07b8e7a21c1178d28074f157b50fca85ee25c12568ff8e9706dcbcdacb77bf854"),
            hex!("a0973274526811393ea0bf4811ca9077531db00d06b86237a2ecd683f55ba4bcb0"),
            hex!("a03a93d726d7487874e51b52d8d534c63aa2a689df18e3b307c0d6cb0a388b00f3"),
            hex!("a06aa67101d011d1c22fe739ef83b04b5214a3e2f8e1a2625d8bfdb116b447e86f"),
            hex!("a02dd545b33c62d33a183e127a08a4767fba891d9f3b94fc20a2ca02600d6d1fff"),
            hex!("a0fe6db87d00f06d53bff8169fa497571ff5af1addfb715b649b4d79dd3e394b04"),
            hex!("a0d9240a9d2d5851d05a97ff3305334dfdb0101e1e321fc279d2bb3cad6afa8fc8"),
            hex!("a01b69c6ab5173de8a8ec53a6ebba965713a4cc7feb86cb3e230def37c230ca2b2"),
        ];

        let branch_0x3_rlp_stack: Vec<RlpNode> = branch_0x3_stack
            .iter()
            .map(|hex_str| RlpNode::from_raw_rlp(&hex_str[..]).unwrap())
            .collect();

        let branch_0x3_node = BranchNode::new(
            branch_0x3_rlp_stack,
            TrieMask::new(0b1111111111111111), // state_mask: all 16 children present
        );

        let branch_0x3_masks = TrieMasks {
            hash_mask: Some(TrieMask::new(0b0100010000010101)),
            tree_mask: Some(TrieMask::new(0b0100000000000000)),
        };

        // Reveal node at path Nibbles(0x37) - leaf node
        let leaf_path = Nibbles::from_nibbles([0x3, 0x7]);
        let leaf_key = Nibbles::unpack(
            &hex!("d65eaa92c6bc4c13a5ec45527f0c18ea8932588728769ec7aecfe6d9f32e42")[..],
        );
        let leaf_value = hex!("f8440180a056e81f171bcc55a6ff8345e692c0f86e5b48e01b996cadc001622fb5e363b421a0f57acd40259872606d76197ef052f3d35588dadf919ee1f0e3cb9b62d3f4b02c").to_vec();

        let leaf_node = LeafNode::new(leaf_key, leaf_value);
        let leaf_masks = TrieMasks::none();

        trie.reveal_nodes(vec![
            RevealedSparseNode {
                path: Nibbles::from_nibbles([0x3]),
                node: TrieNode::Branch(branch_0x3_node),
                masks: branch_0x3_masks,
            },
            RevealedSparseNode {
                path: leaf_path,
                node: TrieNode::Leaf(leaf_node),
                masks: leaf_masks,
            },
        ])
        .unwrap();

        // Update leaf with its new value
        let mut leaf_full_path = leaf_path;
        leaf_full_path.extend(&leaf_key);

        let leaf_new_value = vec![
            248, 68, 1, 128, 160, 224, 163, 152, 169, 122, 160, 155, 102, 53, 41, 0, 47, 28, 205,
            190, 199, 5, 215, 108, 202, 22, 138, 70, 196, 178, 193, 208, 18, 96, 95, 63, 238, 160,
            245, 122, 205, 64, 37, 152, 114, 96, 109, 118, 25, 126, 240, 82, 243, 211, 85, 136,
            218, 223, 145, 158, 225, 240, 227, 203, 155, 98, 211, 244, 176, 44,
        ];

        trie.update_leaf(leaf_full_path, leaf_new_value.clone(), DefaultTrieNodeProvider).unwrap();

        // Sanity checks before calculating the root
        assert_eq!(
            Some(&leaf_new_value),
            trie.lower_subtrie_for_path(&leaf_path).unwrap().inner.values.get(&leaf_full_path)
        );
        assert!(trie.upper_subtrie.inner.values.is_empty());

        // Assert the root hash matches the expected value
        let expected_root =
            b256!("29b07de8376e9ce7b3a69e9b102199869514d3f42590b5abc6f7d48ec9b8665c");
        assert_eq!(trie.root(), expected_root);
    }

    #[test]
    fn find_leaf_existing_leaf() {
        // Create a simple trie with one leaf
        let provider = DefaultTrieNodeProvider;
        let mut sparse = ParallelSparseTrie::default();
        let path = Nibbles::from_nibbles([0x1, 0x2, 0x3]);
        let value = b"test_value".to_vec();

        sparse.update_leaf(path, value.clone(), &provider).unwrap();

        // Check that the leaf exists
        let result = sparse.find_leaf(&path, None);
        assert_matches!(result, Ok(LeafLookup::Exists));

        // Check with expected value matching
        let result = sparse.find_leaf(&path, Some(&value));
        assert_matches!(result, Ok(LeafLookup::Exists));
    }

    #[test]
    fn find_leaf_value_mismatch() {
        // Create a simple trie with one leaf
        let provider = DefaultTrieNodeProvider;
        let mut sparse = ParallelSparseTrie::default();
        let path = Nibbles::from_nibbles([0x1, 0x2, 0x3]);
        let value = b"test_value".to_vec();
        let wrong_value = b"wrong_value".to_vec();

        sparse.update_leaf(path, value, &provider).unwrap();

        // Check with wrong expected value
        let result = sparse.find_leaf(&path, Some(&wrong_value));
        assert_matches!(
            result,
            Err(LeafLookupError::ValueMismatch { path: p, expected: Some(e), actual: _a }) if p == path && e == wrong_value
        );
    }

    #[test]
    fn find_leaf_not_found_empty_trie() {
        // Empty trie
        let sparse = ParallelSparseTrie::default();
        let path = Nibbles::from_nibbles([0x1, 0x2, 0x3]);

        // Leaf should not exist
        let result = sparse.find_leaf(&path, None);
        assert_matches!(result, Ok(LeafLookup::NonExistent));
    }

    #[test]
    fn find_leaf_empty_trie() {
        let sparse = ParallelSparseTrie::default();
        let path = Nibbles::from_nibbles_unchecked([0x1, 0x2, 0x3, 0x4]);

        let result = sparse.find_leaf(&path, None);
        assert_matches!(result, Ok(LeafLookup::NonExistent));
    }

    #[test]
    fn find_leaf_exists_no_value_check() {
        let provider = DefaultTrieNodeProvider;
        let mut sparse = ParallelSparseTrie::default();
        let path = Nibbles::from_nibbles_unchecked([0x1, 0x2, 0x3, 0x4]);
        sparse.update_leaf(path, encode_account_value(0), &provider).unwrap();

        let result = sparse.find_leaf(&path, None);
        assert_matches!(result, Ok(LeafLookup::Exists));
    }

    #[test]
    fn find_leaf_exists_with_value_check_ok() {
        let provider = DefaultTrieNodeProvider;
        let mut sparse = ParallelSparseTrie::default();
        let path = Nibbles::from_nibbles_unchecked([0x1, 0x2, 0x3, 0x4]);
        let value = encode_account_value(0);
        sparse.update_leaf(path, value.clone(), &provider).unwrap();

        let result = sparse.find_leaf(&path, Some(&value));
        assert_matches!(result, Ok(LeafLookup::Exists));
    }

    #[test]
    fn find_leaf_exclusion_branch_divergence() {
        let provider = DefaultTrieNodeProvider;
        let mut sparse = ParallelSparseTrie::default();
        let path1 = Nibbles::from_nibbles_unchecked([0x1, 0x2, 0x3, 0x4]); // Creates branch at 0x12
        let path2 = Nibbles::from_nibbles_unchecked([0x1, 0x2, 0x5, 0x6]); // Belongs to same branch
        let search_path = Nibbles::from_nibbles_unchecked([0x1, 0x2, 0x7, 0x8]); // Diverges at nibble 7

        sparse.update_leaf(path1, encode_account_value(0), &provider).unwrap();
        sparse.update_leaf(path2, encode_account_value(1), &provider).unwrap();

        let result = sparse.find_leaf(&search_path, None);
        assert_matches!(result, Ok(LeafLookup::NonExistent))
    }

    #[test]
    fn find_leaf_exclusion_extension_divergence() {
        let provider = DefaultTrieNodeProvider;
        let mut sparse = ParallelSparseTrie::default();
        // This will create an extension node at root with key 0x12
        let path1 = Nibbles::from_nibbles_unchecked([0x1, 0x2, 0x3, 0x4, 0x5, 0x6]);
        // This path diverges from the extension key
        let search_path = Nibbles::from_nibbles_unchecked([0x1, 0x2, 0x7, 0x8]);

        sparse.update_leaf(path1, encode_account_value(0), &provider).unwrap();

        let result = sparse.find_leaf(&search_path, None);
        assert_matches!(result, Ok(LeafLookup::NonExistent))
    }

    #[test]
    fn find_leaf_exclusion_leaf_divergence() {
        let provider = DefaultTrieNodeProvider;
        let mut sparse = ParallelSparseTrie::default();
        let existing_leaf_path = Nibbles::from_nibbles_unchecked([0x1, 0x2, 0x3, 0x4]);
        let search_path = Nibbles::from_nibbles_unchecked([0x1, 0x2, 0x3, 0x4, 0x5, 0x6]);

        sparse.update_leaf(existing_leaf_path, encode_account_value(0), &provider).unwrap();

        let result = sparse.find_leaf(&search_path, None);
        assert_matches!(result, Ok(LeafLookup::NonExistent))
    }

    #[test]
    fn find_leaf_exclusion_path_ends_at_branch() {
        let provider = DefaultTrieNodeProvider;
        let mut sparse = ParallelSparseTrie::default();
        let path1 = Nibbles::from_nibbles_unchecked([0x1, 0x2, 0x3, 0x4]); // Creates branch at 0x12
        let path2 = Nibbles::from_nibbles_unchecked([0x1, 0x2, 0x5, 0x6]);
        let search_path = Nibbles::from_nibbles_unchecked([0x1, 0x2]); // Path of the branch itself

        sparse.update_leaf(path1, encode_account_value(0), &provider).unwrap();
        sparse.update_leaf(path2, encode_account_value(1), &provider).unwrap();

        let result = sparse.find_leaf(&search_path, None);
        assert_matches!(result, Ok(LeafLookup::NonExistent));
    }

    #[test]
    fn find_leaf_error_blinded_node_at_leaf_path() {
        // Scenario: The node *at* the leaf path is blinded.
        let blinded_hash = B256::repeat_byte(0xBB);
        let leaf_path = Nibbles::from_nibbles_unchecked([0x1, 0x2, 0x3, 0x4]);

        let sparse = new_test_trie(
            [
                (
                    // Ext 0x12
                    Nibbles::default(),
                    SparseNode::new_ext(Nibbles::from_nibbles_unchecked([0x1, 0x2])),
                ),
                (
                    // Ext 0x123
                    Nibbles::from_nibbles_unchecked([0x1, 0x2]),
                    SparseNode::new_ext(Nibbles::from_nibbles_unchecked([0x3])),
                ),
                (
                    // Branch at 0x123, child 4
                    Nibbles::from_nibbles_unchecked([0x1, 0x2, 0x3]),
                    SparseNode::new_branch(TrieMask::new(0b10000)),
                ),
                (
                    // Blinded node at 0x1234
                    leaf_path,
                    SparseNode::Hash(blinded_hash),
                ),
            ]
            .into_iter(),
        );

        let result = sparse.find_leaf(&leaf_path, None);

        // Should error because it hit the blinded node exactly at the leaf path
        assert_matches!(result, Err(LeafLookupError::BlindedNode { path, hash })
            if path == leaf_path && hash == blinded_hash
        );
    }

    #[test]
    fn find_leaf_error_blinded_node() {
        let blinded_hash = B256::repeat_byte(0xAA);
        let path_to_blind = Nibbles::from_nibbles_unchecked([0x1]);
        let search_path = Nibbles::from_nibbles_unchecked([0x1, 0x2, 0x3, 0x4]);

        let sparse = new_test_trie(
            [
                // Root is a branch with child 0x1 (blinded) and 0x5 (revealed leaf)
                // So we set Bit 1 and Bit 5 in the state_mask
                (Nibbles::default(), SparseNode::new_branch(TrieMask::new(0b100010))),
                (path_to_blind, SparseNode::Hash(blinded_hash)),
                (
                    Nibbles::from_nibbles_unchecked([0x5]),
                    SparseNode::new_leaf(Nibbles::from_nibbles_unchecked([0x6, 0x7, 0x8])),
                ),
            ]
            .into_iter(),
        );

        let result = sparse.find_leaf(&search_path, None);

        // Should error because it hit the blinded node at path 0x1
        assert_matches!(result, Err(LeafLookupError::BlindedNode { path, hash })
            if path == path_to_blind && hash == blinded_hash
        );
    }
}<|MERGE_RESOLUTION|>--- conflicted
+++ resolved
@@ -12,15 +12,9 @@
     BranchNodeRef, ExtensionNodeRef, LeafNodeRef, Nibbles, RlpNode, TrieNode, CHILD_INDEX_RANGE,
 };
 use reth_trie_sparse::{
-<<<<<<< HEAD
-    blinded::{BlindedProvider, RevealedNode},
+    provider::{RevealedNode, TrieNodeProvider},
     LeafLookup, LeafLookupError, RevealedSparseNode, RlpNodeStackItem, SparseNode, SparseNodeType,
     SparseTrieInterface, SparseTrieUpdates, TrieMasks,
-=======
-    provider::{RevealedNode, TrieNodeProvider},
-    LeafLookup, LeafLookupError, RlpNodeStackItem, SparseNode, SparseNodeType, SparseTrieInterface,
-    SparseTrieUpdates, TrieMasks,
->>>>>>> fe1d2d24
 };
 use smallvec::SmallVec;
 use std::{
@@ -2435,15 +2429,9 @@
     };
     use reth_trie_db::DatabaseTrieCursorFactory;
     use reth_trie_sparse::{
-<<<<<<< HEAD
-        blinded::{BlindedProvider, DefaultBlindedProvider, RevealedNode},
+        provider::{DefaultTrieNodeProvider, RevealedNode, TrieNodeProvider},
         LeafLookup, LeafLookupError, RevealedSparseNode, SerialSparseTrie, SparseNode,
         SparseTrieInterface, SparseTrieUpdates, TrieMasks,
-=======
-        provider::{DefaultTrieNodeProvider, RevealedNode, TrieNodeProvider},
-        LeafLookup, LeafLookupError, SerialSparseTrie, SparseNode, SparseTrieInterface,
-        SparseTrieUpdates, TrieMasks,
->>>>>>> fe1d2d24
     };
     use std::collections::{BTreeMap, BTreeSet};
 
