//! Predicates to constraint peer lookups.

use std::collections::HashSet;

use derive_more::Constructor;
use itertools::Itertools;

/// Outcome of applying filtering rules on node record.
#[derive(Debug, Clone, PartialEq, Eq)]
pub enum FilterOutcome {
    /// ENR passes filter rules.
    Ok,
    /// ENR doesn't pass filter rules, for the given reason.
    Ignore {
        /// Reason for filtering out node record.
        reason: String,
    },
}

impl FilterOutcome {
    /// Returns `true` for [`FilterOutcome::Ok`].
<<<<<<< HEAD
    pub fn is_ok(&self) -> bool {
=======
    pub const fn is_ok(&self) -> bool {
>>>>>>> 105570de
        matches!(self, Self::Ok)
    }
}

/// Filter requiring that peers advertise that they belong to some fork of a certain key.
#[derive(Debug, Constructor, Clone, Copy, PartialEq, Eq, Hash)]
pub struct MustIncludeKey {
    /// Kv-pair key which node record must advertise.
    key: &'static [u8],
}

impl MustIncludeKey {
    /// Returns [`FilterOutcome::Ok`] if [`Enr`](discv5::Enr) contains the configured kv-pair key.
    pub fn filter(&self, enr: &discv5::Enr) -> FilterOutcome {
        if enr.get_raw_rlp(self.key).is_none() {
            return FilterOutcome::Ignore {
                reason: format!("{} fork required", String::from_utf8_lossy(self.key)),
            }
        }
        FilterOutcome::Ok
    }
}

/// Filter requiring that peers not advertise kv-pairs using certain keys, e.g. b"eth2".
#[derive(Debug, Clone, Default)]
pub struct MustNotIncludeKeys {
    keys: HashSet<MustIncludeKey>,
}

impl MustNotIncludeKeys {
    /// Returns a new instance that disallows node records with a kv-pair that has any of the given
    /// keys.
    pub fn new(disallow_keys: &[&'static [u8]]) -> Self {
        let mut keys = HashSet::with_capacity(disallow_keys.len());
        for key in disallow_keys {
            _ = keys.insert(MustIncludeKey::new(key));
        }

        Self { keys }
    }
}

impl MustNotIncludeKeys {
    /// Returns `true` if [`Enr`](discv5::Enr) passes filtering rules.
    pub fn filter(&self, enr: &discv5::Enr) -> FilterOutcome {
        for key in self.keys.iter() {
            if matches!(key.filter(enr), FilterOutcome::Ok) {
                return FilterOutcome::Ignore {
                    reason: format!(
                        "{} forks not allowed",
                        self.keys.iter().map(|key| String::from_utf8_lossy(key.key)).format(",")
                    ),
                }
            }
        }

        FilterOutcome::Ok
    }

    /// Adds a key that must not be present for any kv-pair in a node record.
    pub fn add_disallowed_keys(&mut self, keys: &[&'static [u8]]) {
        for key in keys {
            self.keys.insert(MustIncludeKey::new(key));
        }
    }
}

#[cfg(test)]
mod tests {
    use alloy_rlp::Bytes;
    use discv5::enr::{CombinedKey, Enr};

    use crate::NetworkStackId;

    use super::*;

    #[test]
    fn must_not_include_key_filter() {
        // rig test

        let filter = MustNotIncludeKeys::new(&[NetworkStackId::ETH, NetworkStackId::ETH2]);

        // enr_1 advertises a fork from one of the keys configured in filter
        let sk = CombinedKey::generate_secp256k1();
        let enr_1 = Enr::builder()
            .add_value_rlp(NetworkStackId::ETH as &[u8], Bytes::from("cancun"))
            .build(&sk)
            .unwrap();

        // enr_2 advertises a fork from one the other key configured in filter
        let sk = CombinedKey::generate_secp256k1();
        let enr_2 = Enr::builder()
            .add_value_rlp(NetworkStackId::ETH2, Bytes::from("deneb"))
            .build(&sk)
            .unwrap();

        // test

        assert!(matches!(filter.filter(&enr_1), FilterOutcome::Ignore { .. }));
        assert!(matches!(filter.filter(&enr_2), FilterOutcome::Ignore { .. }));
    }
}<|MERGE_RESOLUTION|>--- conflicted
+++ resolved
@@ -19,11 +19,7 @@
 
 impl FilterOutcome {
     /// Returns `true` for [`FilterOutcome::Ok`].
-<<<<<<< HEAD
-    pub fn is_ok(&self) -> bool {
-=======
     pub const fn is_ok(&self) -> bool {
->>>>>>> 105570de
         matches!(self, Self::Ok)
     }
 }
