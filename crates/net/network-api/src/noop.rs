//! A network implementation that does nothing.
//!
//! This is useful for wiring components together that don't require network but still need to be
//! generic over it.

use core::{fmt, marker::PhantomData};
use std::net::{IpAddr, SocketAddr};

use alloy_rpc_types_admin::EthProtocolInfo;
use enr::{secp256k1::SecretKey, Enr};
use reth_eth_wire_types::{
    DisconnectReason, EthNetworkPrimitives, NetworkPrimitives, ProtocolVersion,
};
<<<<<<< HEAD
use reth_network_p2p::{sync::NetworkSyncUpdater, test_utils::NoopFullBlockClient};
=======
use reth_network_p2p::{sync::NetworkSyncUpdater, NoopFullBlockClient};
>>>>>>> fef37ae8
use reth_network_peers::NodeRecord;
use reth_network_types::{PeerKind, Reputation, ReputationChangeKind};
use reth_tokio_util::{EventSender, EventStream};
use tokio::sync::{mpsc, oneshot};
use tokio_stream::wrappers::UnboundedReceiverStream;

use crate::{
    events::{NetworkPeersEvents, PeerEventStream},
    test_utils::{PeersHandle, PeersHandleProvider},
    BlockDownloaderProvider, DiscoveryEvent, NetworkError, NetworkEvent,
    NetworkEventListenerProvider, NetworkInfo, NetworkStatus, PeerId, PeerInfo, PeerRequest, Peers,
    PeersInfo,
};

/// A type that implements all network trait that does nothing.
///
/// Intended for testing purposes where network is not used.
#[derive(Debug, Clone)]
#[non_exhaustive]
<<<<<<< HEAD
pub struct NoopNetwork<NetPrimitives = EthNetworkPrimitives> {
    peers_handle: PeersHandle,
    _marker: PhantomData<NetPrimitives>,
}

impl<NetPrimitives: NetworkPrimitives> NetworkPrimitives for NoopNetwork<NetPrimitives> {
    type Block = NetPrimitives::Block;
    type BlockHeader = NetPrimitives::BlockHeader;
    type BlockBody = NetPrimitives::BlockBody;
    type BroadcastedTransaction = NetPrimitives::BroadcastedTransaction;
    type PooledTransaction = NetPrimitives::PooledTransaction;
    type Receipt = NetPrimitives::Receipt;
}

impl<NetPrimitives> NetworkInfo for NoopNetwork<NetPrimitives>
where
    NetPrimitives: Send + Sync,
=======
pub struct NoopNetwork<Net = EthNetworkPrimitives> {
    peers_handle: PeersHandle,
    _marker: PhantomData<Net>,
}

impl<Net> NoopNetwork<Net> {
    /// Creates a new [`NoopNetwork`].
    pub fn new() -> Self {
        let (tx, _) = mpsc::unbounded_channel();

        Self { peers_handle: PeersHandle::new(tx), _marker: PhantomData }
    }
}

impl Default for NoopNetwork<EthNetworkPrimitives> {
    fn default() -> Self {
        let (tx, _) = mpsc::unbounded_channel();

        Self { peers_handle: PeersHandle::new(tx), _marker: PhantomData }
    }
}

impl<Net> NetworkInfo for NoopNetwork<Net>
where
    Net: Send + Sync,
>>>>>>> fef37ae8
{
    fn local_addr(&self) -> SocketAddr {
        (IpAddr::from(std::net::Ipv4Addr::UNSPECIFIED), 30303).into()
    }

    async fn network_status(&self) -> Result<NetworkStatus, NetworkError> {
        #[expect(deprecated)]
        Ok(NetworkStatus {
            client_version: "reth-test".to_string(),
            protocol_version: ProtocolVersion::V5 as u64,
            eth_protocol_info: EthProtocolInfo {
                network: 1,
                difficulty: None,
                genesis: Default::default(),
                config: Default::default(),
                head: Default::default(),
            },
        })
    }

    fn chain_id(&self) -> u64 {
        // mainnet
        1
    }

    fn is_syncing(&self) -> bool {
        false
    }

    fn is_initially_syncing(&self) -> bool {
        false
    }
}

<<<<<<< HEAD
impl<NetPrimitives> PeersInfo for NoopNetwork<NetPrimitives>
where
    NetPrimitives: Send + Sync,
=======
impl<Net> PeersInfo for NoopNetwork<Net>
where
    Net: Send + Sync,
>>>>>>> fef37ae8
{
    fn num_connected_peers(&self) -> usize {
        0
    }

    fn local_node_record(&self) -> NodeRecord {
        NodeRecord::new(self.local_addr(), PeerId::random())
    }

    fn local_enr(&self) -> Enr<SecretKey> {
        let sk = SecretKey::from_slice(&[0xcd; 32]).unwrap();
        Enr::builder().build(&sk).unwrap()
    }
}

<<<<<<< HEAD
impl<NetPrimitives> Peers for NoopNetwork<NetPrimitives>
where
    NetPrimitives: Send + Sync,
=======
impl<Net> Peers for NoopNetwork<Net>
where
    Net: Send + Sync,
>>>>>>> fef37ae8
{
    fn add_trusted_peer_id(&self, _peer: PeerId) {}

    fn add_peer_kind(
        &self,
        _peer: PeerId,
        _kind: PeerKind,
        _tcp_addr: SocketAddr,
        _udp_addr: Option<SocketAddr>,
    ) {
    }

    async fn get_peers_by_kind(&self, _kind: PeerKind) -> Result<Vec<PeerInfo>, NetworkError> {
        Ok(vec![])
    }

    async fn get_all_peers(&self) -> Result<Vec<PeerInfo>, NetworkError> {
        Ok(vec![])
    }

    async fn get_peer_by_id(&self, _peer_id: PeerId) -> Result<Option<PeerInfo>, NetworkError> {
        Ok(None)
    }

    async fn get_peers_by_id(&self, _peer_id: Vec<PeerId>) -> Result<Vec<PeerInfo>, NetworkError> {
        Ok(vec![])
    }

    fn remove_peer(&self, _peer: PeerId, _kind: PeerKind) {}

    fn disconnect_peer(&self, _peer: PeerId) {}

    fn disconnect_peer_with_reason(&self, _peer: PeerId, _reason: DisconnectReason) {}

    fn connect_peer_kind(
        &self,
        _peer: PeerId,
        _kind: PeerKind,
        _tcp_addr: SocketAddr,
        _udp_addr: Option<SocketAddr>,
    ) {
    }

    fn reputation_change(&self, _peer_id: PeerId, _kind: ReputationChangeKind) {}

    async fn reputation_by_id(&self, _peer_id: PeerId) -> Result<Option<Reputation>, NetworkError> {
        Ok(None)
    }
}

<<<<<<< HEAD
impl<NetPrimitives> BlockDownloaderProvider for NoopNetwork<NetPrimitives>
where
    NetPrimitives: NetworkPrimitives + Default,
{
    type Client = NoopFullBlockClient<NetPrimitives>;

    async fn fetch_client(&self) -> Result<Self::Client, oneshot::error::RecvError> {
        Ok(NoopFullBlockClient::<NetPrimitives>::default())
    }
}

impl<NetPrimitives> NetworkSyncUpdater for NoopNetwork<NetPrimitives>
where
    NetPrimitives: fmt::Debug + Send + Sync + 'static,
=======
impl<Net> BlockDownloaderProvider for NoopNetwork<Net>
where
    Net: NetworkPrimitives + Default,
{
    type Client = NoopFullBlockClient<Net>;

    async fn fetch_client(&self) -> Result<Self::Client, oneshot::error::RecvError> {
        Ok(NoopFullBlockClient::<Net>::default())
    }
}

impl<Net> NetworkSyncUpdater for NoopNetwork<Net>
where
    Net: fmt::Debug + Send + Sync + 'static,
>>>>>>> fef37ae8
{
    fn update_status(&self, _head: reth_ethereum_forks::Head) {}

    fn update_sync_state(&self, _state: reth_network_p2p::sync::SyncState) {}
}

<<<<<<< HEAD
impl<NetPrimitives> NetworkEventListenerProvider for NoopNetwork<NetPrimitives>
where
    NetPrimitives: NetworkPrimitives,
{
    type Primitives = NetPrimitives;

    fn event_listener(&self) -> EventStream<NetworkEvent<PeerRequest<Self::Primitives>>> {
        let event_sender: EventSender<NetworkEvent<PeerRequest<NetPrimitives>>> =
            Default::default();
=======
impl<Net> NetworkEventListenerProvider for NoopNetwork<Net>
where
    Net: NetworkPrimitives,
{
    type Primitives = Net;

    fn event_listener(&self) -> EventStream<NetworkEvent<PeerRequest<Self::Primitives>>> {
        let event_sender: EventSender<NetworkEvent<PeerRequest<Net>>> = Default::default();
>>>>>>> fef37ae8
        event_sender.new_listener()
    }

    fn discovery_listener(&self) -> UnboundedReceiverStream<DiscoveryEvent> {
        let (_, rx) = mpsc::unbounded_channel();
        UnboundedReceiverStream::new(rx)
    }
}

<<<<<<< HEAD
impl<NetPrimitives> NetworkPeersEvents for NoopNetwork<NetPrimitives>
where
    NetPrimitives: NetworkPrimitives,
{
    fn peer_events(&self) -> PeerEventStream {
        let event_sender: EventSender<NetworkEvent<PeerRequest<NetPrimitives>>> =
            Default::default();
=======
impl<Net> NetworkPeersEvents for NoopNetwork<Net>
where
    Net: NetworkPrimitives,
{
    fn peer_events(&self) -> PeerEventStream {
        let event_sender: EventSender<NetworkEvent<PeerRequest<Net>>> = Default::default();
>>>>>>> fef37ae8
        PeerEventStream::new(event_sender.new_listener())
    }
}

<<<<<<< HEAD
impl<NetPrimitives> PeersHandleProvider for NoopNetwork<NetPrimitives>
where
    NetPrimitives: NetworkPrimitives,
=======
impl<Net> PeersHandleProvider for NoopNetwork<Net>
where
    Net: NetworkPrimitives,
>>>>>>> fef37ae8
{
    fn peers_handle(&self) -> &PeersHandle {
        &self.peers_handle
    }
<<<<<<< HEAD
}

impl<NetPrimitives> Default for NoopNetwork<NetPrimitives> {
    fn default() -> Self {
        let (tx, _) = mpsc::unbounded_channel();

        Self { peers_handle: PeersHandle::new(tx), _marker: PhantomData }
    }
=======
>>>>>>> fef37ae8
}<|MERGE_RESOLUTION|>--- conflicted
+++ resolved
@@ -11,11 +11,7 @@
 use reth_eth_wire_types::{
     DisconnectReason, EthNetworkPrimitives, NetworkPrimitives, ProtocolVersion,
 };
-<<<<<<< HEAD
-use reth_network_p2p::{sync::NetworkSyncUpdater, test_utils::NoopFullBlockClient};
-=======
 use reth_network_p2p::{sync::NetworkSyncUpdater, NoopFullBlockClient};
->>>>>>> fef37ae8
 use reth_network_peers::NodeRecord;
 use reth_network_types::{PeerKind, Reputation, ReputationChangeKind};
 use reth_tokio_util::{EventSender, EventStream};
@@ -35,25 +31,6 @@
 /// Intended for testing purposes where network is not used.
 #[derive(Debug, Clone)]
 #[non_exhaustive]
-<<<<<<< HEAD
-pub struct NoopNetwork<NetPrimitives = EthNetworkPrimitives> {
-    peers_handle: PeersHandle,
-    _marker: PhantomData<NetPrimitives>,
-}
-
-impl<NetPrimitives: NetworkPrimitives> NetworkPrimitives for NoopNetwork<NetPrimitives> {
-    type Block = NetPrimitives::Block;
-    type BlockHeader = NetPrimitives::BlockHeader;
-    type BlockBody = NetPrimitives::BlockBody;
-    type BroadcastedTransaction = NetPrimitives::BroadcastedTransaction;
-    type PooledTransaction = NetPrimitives::PooledTransaction;
-    type Receipt = NetPrimitives::Receipt;
-}
-
-impl<NetPrimitives> NetworkInfo for NoopNetwork<NetPrimitives>
-where
-    NetPrimitives: Send + Sync,
-=======
 pub struct NoopNetwork<Net = EthNetworkPrimitives> {
     peers_handle: PeersHandle,
     _marker: PhantomData<Net>,
@@ -76,10 +53,18 @@
     }
 }
 
+impl<Net: NetworkPrimitives> NetworkPrimitives for NoopNetwork<Net> {
+    type Block = Net::Block;
+    type BlockHeader = Net::BlockHeader;
+    type BlockBody = Net::BlockBody;
+    type BroadcastedTransaction = Net::BroadcastedTransaction;
+    type PooledTransaction = Net::PooledTransaction;
+    type Receipt = Net::Receipt;
+}
+
 impl<Net> NetworkInfo for NoopNetwork<Net>
 where
     Net: Send + Sync,
->>>>>>> fef37ae8
 {
     fn local_addr(&self) -> SocketAddr {
         (IpAddr::from(std::net::Ipv4Addr::UNSPECIFIED), 30303).into()
@@ -114,15 +99,9 @@
     }
 }
 
-<<<<<<< HEAD
-impl<NetPrimitives> PeersInfo for NoopNetwork<NetPrimitives>
-where
-    NetPrimitives: Send + Sync,
-=======
 impl<Net> PeersInfo for NoopNetwork<Net>
 where
     Net: Send + Sync,
->>>>>>> fef37ae8
 {
     fn num_connected_peers(&self) -> usize {
         0
@@ -138,15 +117,9 @@
     }
 }
 
-<<<<<<< HEAD
-impl<NetPrimitives> Peers for NoopNetwork<NetPrimitives>
-where
-    NetPrimitives: Send + Sync,
-=======
 impl<Net> Peers for NoopNetwork<Net>
 where
     Net: Send + Sync,
->>>>>>> fef37ae8
 {
     fn add_trusted_peer_id(&self, _peer: PeerId) {}
 
@@ -197,22 +170,6 @@
     }
 }
 
-<<<<<<< HEAD
-impl<NetPrimitives> BlockDownloaderProvider for NoopNetwork<NetPrimitives>
-where
-    NetPrimitives: NetworkPrimitives + Default,
-{
-    type Client = NoopFullBlockClient<NetPrimitives>;
-
-    async fn fetch_client(&self) -> Result<Self::Client, oneshot::error::RecvError> {
-        Ok(NoopFullBlockClient::<NetPrimitives>::default())
-    }
-}
-
-impl<NetPrimitives> NetworkSyncUpdater for NoopNetwork<NetPrimitives>
-where
-    NetPrimitives: fmt::Debug + Send + Sync + 'static,
-=======
 impl<Net> BlockDownloaderProvider for NoopNetwork<Net>
 where
     Net: NetworkPrimitives + Default,
@@ -227,24 +184,12 @@
 impl<Net> NetworkSyncUpdater for NoopNetwork<Net>
 where
     Net: fmt::Debug + Send + Sync + 'static,
->>>>>>> fef37ae8
 {
     fn update_status(&self, _head: reth_ethereum_forks::Head) {}
 
     fn update_sync_state(&self, _state: reth_network_p2p::sync::SyncState) {}
 }
 
-<<<<<<< HEAD
-impl<NetPrimitives> NetworkEventListenerProvider for NoopNetwork<NetPrimitives>
-where
-    NetPrimitives: NetworkPrimitives,
-{
-    type Primitives = NetPrimitives;
-
-    fn event_listener(&self) -> EventStream<NetworkEvent<PeerRequest<Self::Primitives>>> {
-        let event_sender: EventSender<NetworkEvent<PeerRequest<NetPrimitives>>> =
-            Default::default();
-=======
 impl<Net> NetworkEventListenerProvider for NoopNetwork<Net>
 where
     Net: NetworkPrimitives,
@@ -253,7 +198,6 @@
 
     fn event_listener(&self) -> EventStream<NetworkEvent<PeerRequest<Self::Primitives>>> {
         let event_sender: EventSender<NetworkEvent<PeerRequest<Net>>> = Default::default();
->>>>>>> fef37ae8
         event_sender.new_listener()
     }
 
@@ -263,48 +207,21 @@
     }
 }
 
-<<<<<<< HEAD
-impl<NetPrimitives> NetworkPeersEvents for NoopNetwork<NetPrimitives>
-where
-    NetPrimitives: NetworkPrimitives,
-{
-    fn peer_events(&self) -> PeerEventStream {
-        let event_sender: EventSender<NetworkEvent<PeerRequest<NetPrimitives>>> =
-            Default::default();
-=======
 impl<Net> NetworkPeersEvents for NoopNetwork<Net>
 where
     Net: NetworkPrimitives,
 {
     fn peer_events(&self) -> PeerEventStream {
         let event_sender: EventSender<NetworkEvent<PeerRequest<Net>>> = Default::default();
->>>>>>> fef37ae8
         PeerEventStream::new(event_sender.new_listener())
     }
 }
 
-<<<<<<< HEAD
-impl<NetPrimitives> PeersHandleProvider for NoopNetwork<NetPrimitives>
-where
-    NetPrimitives: NetworkPrimitives,
-=======
 impl<Net> PeersHandleProvider for NoopNetwork<Net>
 where
     Net: NetworkPrimitives,
->>>>>>> fef37ae8
 {
     fn peers_handle(&self) -> &PeersHandle {
         &self.peers_handle
     }
-<<<<<<< HEAD
-}
-
-impl<NetPrimitives> Default for NoopNetwork<NetPrimitives> {
-    fn default() -> Self {
-        let (tx, _) = mpsc::unbounded_channel();
-
-        Self { peers_handle: PeersHandle::new(tx), _marker: PhantomData }
-    }
-=======
->>>>>>> fef37ae8
 }