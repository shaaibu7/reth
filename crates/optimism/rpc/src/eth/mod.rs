//! OP-Reth `eth_` endpoint implementation.

pub mod ext;
pub mod receipt;
pub mod transaction;

mod block;
mod call;
mod pending_block;

use alloy_primitives::U256;
use eyre::WrapErr;
use op_alloy_network::Optimism;
pub use receipt::{OpReceiptBuilder, OpReceiptFieldsBuilder};
use reth_chain_state::CanonStateSubscriptions;
use reth_chainspec::{ChainSpecProvider, EthChainSpec, EthereumHardforks};
use reth_evm::ConfigureEvm;
use reth_network_api::NetworkInfo;
use reth_node_api::{FullNodeComponents, NodePrimitives, NodeTypes, PrimitivesTy};
use reth_node_builder::rpc::{EthApiBuilder, EthApiCtx};
<<<<<<< HEAD
use reth_optimism_primitives::OpPrimitives;
use reth_primitives_traits::{BlockTy, HeaderTy, ReceiptTy, TxTy};
=======
>>>>>>> cec8e516
use reth_rpc::eth::{core::EthApiInner, DevSigner};
use reth_rpc_eth_api::{
    helpers::{
        AddDevSigners, EthApiSpec, EthFees, EthSigner, EthState, LoadBlock, LoadFee, LoadState,
        SpawnBlocking, Trace,
    },
    EthApiTypes, FromEvmError, FullEthApiServer, RpcNodeCore, RpcNodeCoreExt,
};
use reth_rpc_eth_types::{EthStateCache, FeeHistoryCache, GasPriceOracle};
use reth_storage_api::{
    BlockNumReader, BlockReader, BlockReaderIdExt, StageCheckpointReader, StateProviderFactory,
};
use reth_tasks::{
    pool::{BlockingTaskGuard, BlockingTaskPool},
    TaskSpawner,
};
use reth_transaction_pool::TransactionPool;
use std::{fmt, marker::PhantomData, sync::Arc};

use crate::{OpEthApiError, SequencerClient};

/// Adapter for [`EthApiInner`], which holds all the data required to serve core `eth_` API.
pub type EthApiNodeBackend<N> = EthApiInner<
    <N as RpcNodeCore>::Provider,
    <N as RpcNodeCore>::Pool,
    <N as RpcNodeCore>::Network,
    <N as RpcNodeCore>::Evm,
>;

/// A helper trait with requirements for [`RpcNodeCore`] to be used in [`OpEthApi`].
pub trait OpNodeCore:
    RpcNodeCore<
    Primitives: NodePrimitives,
    Provider: BlockReader<
        Block = BlockTy<Self::Primitives>,
        Header = HeaderTy<Self::Primitives>,
        Transaction = TxTy<Self::Primitives>,
        Receipt = ReceiptTy<Self::Primitives>,
    >,
>
{
}
impl<T> OpNodeCore for T where
    T: RpcNodeCore<
        Primitives: NodePrimitives,
        Provider: BlockReader<
            Block = BlockTy<Self::Primitives>,
            Header = HeaderTy<Self::Primitives>,
            Transaction = TxTy<Self::Primitives>,
            Receipt = ReceiptTy<Self::Primitives>,
        >,
    >
{
}

/// OP-Reth `Eth` API implementation.
///
/// This type provides the functionality for handling `eth_` related requests.
///
/// This wraps a default `Eth` implementation, and provides additional functionality where the
/// optimism spec deviates from the default (ethereum) spec, e.g. transaction forwarding to the
/// sequencer, receipts, additional RPC fields for transaction receipts.
///
/// This type implements the [`FullEthApi`](reth_rpc_eth_api::helpers::FullEthApi) by implemented
/// all the `Eth` helper traits and prerequisite traits.
#[derive(Clone)]
pub struct OpEthApi<N: OpNodeCore, NetworkT = Optimism> {
    /// Gateway to node's core components.
    inner: Arc<OpEthApiInner<N>>,
    /// Marker for the network types.
    _nt: PhantomData<NetworkT>,
}

impl<N: OpNodeCore, NetworkT> OpEthApi<N, NetworkT> {
    /// Creates a new `OpEthApi`.
    pub fn new(eth_api: EthApiNodeBackend<N>, sequencer_client: Option<SequencerClient>) -> Self {
        Self { inner: Arc::new(OpEthApiInner { eth_api, sequencer_client }), _nt: PhantomData }
    }
}

impl<N, NetworkT> OpEthApi<N, NetworkT>
where
    N: OpNodeCore<
        Provider: BlockReaderIdExt + ChainSpecProvider + CanonStateSubscriptions + Clone + 'static,
    >,
{
    /// Returns a reference to the [`EthApiNodeBackend`].
    pub fn eth_api(&self) -> &EthApiNodeBackend<N> {
        self.inner.eth_api()
    }

    /// Returns the configured sequencer client, if any.
    pub fn sequencer_client(&self) -> Option<&SequencerClient> {
        self.inner.sequencer_client()
    }

    /// Build a [`OpEthApi`] using [`OpEthApiBuilder`].
    pub const fn builder() -> OpEthApiBuilder<NetworkT> {
        OpEthApiBuilder::new()
    }
}

impl<N, NetworkT> EthApiTypes for OpEthApi<N, NetworkT>
where
    Self: Send + Sync + std::fmt::Debug,
    N: OpNodeCore,
    NetworkT: op_alloy_network::Network + Clone + std::fmt::Debug,
{
    type Error = OpEthApiError;
    type NetworkTypes = NetworkT;
    type TransactionCompat = Self;

    fn tx_resp_builder(&self) -> &Self::TransactionCompat {
        self
    }
}

impl<N, NetworkT> RpcNodeCore for OpEthApi<N, NetworkT>
where
    N: OpNodeCore,
    NetworkT: op_alloy_network::Network,
{
    type Primitives = N::Primitives;
    type Provider = N::Provider;
    type Pool = N::Pool;
    type Evm = N::Evm;
    type Network = N::Network;
    type PayloadBuilder = ();

    #[inline]
    fn pool(&self) -> &Self::Pool {
        self.inner.eth_api.pool()
    }

    #[inline]
    fn evm_config(&self) -> &Self::Evm {
        self.inner.eth_api.evm_config()
    }

    #[inline]
    fn network(&self) -> &Self::Network {
        self.inner.eth_api.network()
    }

    #[inline]
    fn payload_builder(&self) -> &Self::PayloadBuilder {
        &()
    }

    #[inline]
    fn provider(&self) -> &Self::Provider {
        self.inner.eth_api.provider()
    }
}

impl<N, NetworkT> RpcNodeCoreExt for OpEthApi<N, NetworkT>
where
    N: OpNodeCore,
<<<<<<< HEAD
    Self: RpcNodeCore<Primitives = N::Primitives, Provider = N::Provider, Pool = N::Pool>,
=======
    NetworkT: op_alloy_network::Network,
>>>>>>> cec8e516
{
    #[inline]
    fn cache(&self) -> &EthStateCache<BlockTy<N::Primitives>, ReceiptTy<N::Primitives>> {
        self.inner.eth_api.cache()
    }
}

impl<N, NetworkT> EthApiSpec for OpEthApi<N, NetworkT>
where
    N: OpNodeCore<
        Provider: ChainSpecProvider<ChainSpec: EthereumHardforks>
                      + BlockNumReader
                      + StageCheckpointReader,
        Network: NetworkInfo,
    >,
    NetworkT: op_alloy_network::Network,
{
    type Transaction = TxTy<Self::Primitives>;

    #[inline]
    fn starting_block(&self) -> U256 {
        self.inner.eth_api.starting_block()
    }

    #[inline]
    fn signers(&self) -> &parking_lot::RwLock<Vec<Box<dyn EthSigner<TxTy<Self::Primitives>>>>> {
        self.inner.eth_api.signers()
    }
}

impl<N, NetworkT> SpawnBlocking for OpEthApi<N, NetworkT>
where
    Self: Send + Sync + Clone + 'static,
    N: OpNodeCore,
    NetworkT: op_alloy_network::Network,
{
    #[inline]
    fn io_task_spawner(&self) -> impl TaskSpawner {
        self.inner.eth_api.task_spawner()
    }

    #[inline]
    fn tracing_task_pool(&self) -> &BlockingTaskPool {
        self.inner.eth_api.blocking_task_pool()
    }

    #[inline]
    fn tracing_task_guard(&self) -> &BlockingTaskGuard {
        self.inner.eth_api.blocking_task_guard()
    }
}

impl<N, NetworkT> LoadFee for OpEthApi<N, NetworkT>
where
    N: OpNodeCore<
        Provider: BlockReaderIdExt
                      + ChainSpecProvider<ChainSpec: EthChainSpec + EthereumHardforks>
                      + StateProviderFactory,
    >,
    Self: LoadBlock<Primitives = N::Primitives, Provider = N::Provider>,
{
    #[inline]
    fn gas_oracle(&self) -> &GasPriceOracle<Self::Provider> {
        self.inner.eth_api.gas_oracle()
    }

    #[inline]
    fn fee_history_cache(&self) -> &FeeHistoryCache {
        self.inner.eth_api.fee_history_cache()
    }
}

<<<<<<< HEAD
impl<N> LoadState for OpEthApi<N>
=======
impl<N, NetworkT> LoadState for OpEthApi<N, NetworkT>
>>>>>>> cec8e516
where
    N: OpNodeCore<
        Provider: StateProviderFactory + ChainSpecProvider<ChainSpec: EthereumHardforks>,
        Pool: TransactionPool,
    >,
<<<<<<< HEAD
    Self: RpcNodeCoreExt<Primitives = N::Primitives, Provider = N::Provider, Pool = N::Pool>,
=======
    NetworkT: op_alloy_network::Network,
>>>>>>> cec8e516
{
}

impl<N, NetworkT> EthState for OpEthApi<N, NetworkT>
where
    Self: LoadState + SpawnBlocking,
    N: OpNodeCore,
{
    #[inline]
    fn max_proof_window(&self) -> u64 {
        self.inner.eth_api.eth_proof_window()
    }
}

impl<N, NetworkT> EthFees for OpEthApi<N, NetworkT>
where
    Self: LoadFee,
    N: OpNodeCore,
{
}

impl<N, NetworkT> Trace for OpEthApi<N, NetworkT>
where
    Self: RpcNodeCore<Provider: BlockReader>
        + LoadState<Evm: ConfigureEvm<Primitives = Self::Primitives>, Error: FromEvmError<Self::Evm>>,
    N: OpNodeCore,
{
}

impl<N, NetworkT> AddDevSigners for OpEthApi<N, NetworkT>
where
    N: OpNodeCore,
{
    fn with_dev_accounts(&self) {
        *self.inner.eth_api.signers().write() = DevSigner::random_signers(20)
    }
}

impl<N: OpNodeCore, NetworkT> fmt::Debug for OpEthApi<N, NetworkT> {
    fn fmt(&self, f: &mut fmt::Formatter<'_>) -> fmt::Result {
        f.debug_struct("OpEthApi").finish_non_exhaustive()
    }
}

/// Container type `OpEthApi`
struct OpEthApiInner<N: OpNodeCore> {
    /// Gateway to node's core components.
    eth_api: EthApiNodeBackend<N>,
    /// Sequencer client, configured to forward submitted transactions to sequencer of given OP
    /// network.
    sequencer_client: Option<SequencerClient>,
}

impl<N: OpNodeCore> OpEthApiInner<N> {
    /// Returns a reference to the [`EthApiNodeBackend`].
    const fn eth_api(&self) -> &EthApiNodeBackend<N> {
        &self.eth_api
    }

    /// Returns the configured sequencer client, if any.
    const fn sequencer_client(&self) -> Option<&SequencerClient> {
        self.sequencer_client.as_ref()
    }
}

/// Builds [`OpEthApi`] for Optimism.
#[derive(Debug)]
pub struct OpEthApiBuilder<NetworkT = Optimism> {
    /// Sequencer client, configured to forward submitted transactions to sequencer of given OP
    /// network.
    sequencer_url: Option<String>,
    /// Headers to use for the sequencer client requests.
    sequencer_headers: Vec<String>,
    /// Marker for network types.
    _nt: PhantomData<NetworkT>,
}

impl<NetworkT> Default for OpEthApiBuilder<NetworkT> {
    fn default() -> Self {
        Self { sequencer_url: None, sequencer_headers: Vec::new(), _nt: PhantomData }
    }
}

impl<NetworkT> OpEthApiBuilder<NetworkT> {
    /// Creates a [`OpEthApiBuilder`] instance from core components.
    pub const fn new() -> Self {
        Self { sequencer_url: None, sequencer_headers: Vec::new(), _nt: PhantomData }
    }

    /// With a [`SequencerClient`].
    pub fn with_sequencer(mut self, sequencer_url: Option<String>) -> Self {
        self.sequencer_url = sequencer_url;
        self
    }

    /// With headers to use for the sequencer client requests.
    pub fn with_sequencer_headers(mut self, sequencer_headers: Vec<String>) -> Self {
        self.sequencer_headers = sequencer_headers;
        self
    }
}

impl<N, NetworkT> EthApiBuilder<N> for OpEthApiBuilder<NetworkT>
where
<<<<<<< HEAD
    N: FullNodeComponents<Types: NodeTypes<Primitives = OpPrimitives>>,
    OpEthApi<N>: FullEthApiServer<
        Primitives = PrimitivesTy<N::Types>,
        Provider = N::Provider,
        Pool = N::Pool,
    >,
=======
    N: FullNodeComponents,
    OpEthApi<N, NetworkT>: FullEthApiServer<Provider = N::Provider, Pool = N::Pool>,
    NetworkT: op_alloy_network::Network + Unpin,
>>>>>>> cec8e516
{
    type EthApi = OpEthApi<N, NetworkT>;

    async fn build_eth_api(self, ctx: EthApiCtx<'_, N>) -> eyre::Result<Self::EthApi> {
        let Self { sequencer_url, sequencer_headers, .. } = self;
        let eth_api = reth_rpc::EthApiBuilder::new(
            ctx.components.provider().clone(),
            ctx.components.pool().clone(),
            ctx.components.network().clone(),
            ctx.components.evm_config().clone(),
        )
        .eth_cache(ctx.cache)
        .task_spawner(ctx.components.task_executor().clone())
        .gas_cap(ctx.config.rpc_gas_cap.into())
        .max_simulate_blocks(ctx.config.rpc_max_simulate_blocks)
        .eth_proof_window(ctx.config.eth_proof_window)
        .fee_history_cache_config(ctx.config.fee_history_cache)
        .proof_permits(ctx.config.proof_permits)
        .gas_oracle_config(ctx.config.gas_oracle)
        .build_inner();

        let sequencer_client = if let Some(url) = sequencer_url {
            Some(
                SequencerClient::new_with_headers(&url, sequencer_headers)
                    .await
                    .wrap_err_with(|| "Failed to init sequencer client with: {url}")?,
            )
        } else {
            None
        };

        Ok(OpEthApi::new(eth_api, sequencer_client))
    }
}<|MERGE_RESOLUTION|>--- conflicted
+++ resolved
@@ -18,11 +18,8 @@
 use reth_network_api::NetworkInfo;
 use reth_node_api::{FullNodeComponents, NodePrimitives, NodeTypes, PrimitivesTy};
 use reth_node_builder::rpc::{EthApiBuilder, EthApiCtx};
-<<<<<<< HEAD
 use reth_optimism_primitives::OpPrimitives;
 use reth_primitives_traits::{BlockTy, HeaderTy, ReceiptTy, TxTy};
-=======
->>>>>>> cec8e516
 use reth_rpc::eth::{core::EthApiInner, DevSigner};
 use reth_rpc_eth_api::{
     helpers::{
@@ -181,11 +178,8 @@
 impl<N, NetworkT> RpcNodeCoreExt for OpEthApi<N, NetworkT>
 where
     N: OpNodeCore,
-<<<<<<< HEAD
     Self: RpcNodeCore<Primitives = N::Primitives, Provider = N::Provider, Pool = N::Pool>,
-=======
     NetworkT: op_alloy_network::Network,
->>>>>>> cec8e516
 {
     #[inline]
     fn cache(&self) -> &EthStateCache<BlockTy<N::Primitives>, ReceiptTy<N::Primitives>> {
@@ -258,21 +252,14 @@
     }
 }
 
-<<<<<<< HEAD
-impl<N> LoadState for OpEthApi<N>
-=======
 impl<N, NetworkT> LoadState for OpEthApi<N, NetworkT>
->>>>>>> cec8e516
 where
     N: OpNodeCore<
         Provider: StateProviderFactory + ChainSpecProvider<ChainSpec: EthereumHardforks>,
         Pool: TransactionPool,
     >,
-<<<<<<< HEAD
     Self: RpcNodeCoreExt<Primitives = N::Primitives, Provider = N::Provider, Pool = N::Pool>,
-=======
     NetworkT: op_alloy_network::Network,
->>>>>>> cec8e516
 {
 }
 
@@ -377,18 +364,13 @@
 
 impl<N, NetworkT> EthApiBuilder<N> for OpEthApiBuilder<NetworkT>
 where
-<<<<<<< HEAD
     N: FullNodeComponents<Types: NodeTypes<Primitives = OpPrimitives>>,
     OpEthApi<N>: FullEthApiServer<
         Primitives = PrimitivesTy<N::Types>,
         Provider = N::Provider,
         Pool = N::Pool,
     >,
-=======
-    N: FullNodeComponents,
-    OpEthApi<N, NetworkT>: FullEthApiServer<Provider = N::Provider, Pool = N::Pool>,
     NetworkT: op_alloy_network::Network + Unpin,
->>>>>>> cec8e516
 {
     type EthApi = OpEthApi<N, NetworkT>;
 
