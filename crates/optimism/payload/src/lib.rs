//! Optimism's payload builder implementation.

#![doc(
    html_logo_url = "https://raw.githubusercontent.com/paradigmxyz/reth/main/assets/reth-docs.png",
    html_favicon_url = "https://avatars0.githubusercontent.com/u/97369466?s=256",
    issue_tracker_base_url = "https://github.com/paradigmxyz/reth/issues/"
)]
#![cfg_attr(not(test), warn(unused_crate_dependencies))]
#![cfg_attr(docsrs, feature(doc_cfg, doc_auto_cfg))]
#![allow(clippy::useless_let_if_seq)]

extern crate alloc;

pub mod builder;
pub use builder::OpPayloadBuilder;
pub mod error;
pub mod payload;
use op_alloy_rpc_types_engine::OpExecutionData;
pub use payload::{OpBuiltPayload, OpPayloadAttributes, OpPayloadBuilderAttributes};
mod traits;
use reth_optimism_primitives::{OpBlock, OpPrimitives};
use reth_payload_primitives::{BuiltPayload, PayloadTypes};
use reth_primitives_traits::{NodePrimitives, SealedBlock};
pub use traits::*;
pub mod validator;
pub use validator::OpExecutionPayloadValidator;

pub mod config;

<<<<<<< HEAD
/// A default payload type for [`OpEngineTypes`]
=======
/// ZST that aggregates Optimism [`PayloadTypes`].
>>>>>>> 710a7834
#[derive(Debug, Default, Clone, serde::Deserialize, serde::Serialize)]
#[non_exhaustive]
pub struct OpPayloadTypes<N: NodePrimitives = OpPrimitives>(core::marker::PhantomData<N>);

impl<N: NodePrimitives> PayloadTypes for OpPayloadTypes<N>
where
    OpBuiltPayload<N>: BuiltPayload<Primitives: NodePrimitives<Block = OpBlock>>,
{
    type ExecutionData = OpExecutionData;
    type BuiltPayload = OpBuiltPayload<N>;
    type PayloadAttributes = OpPayloadAttributes;
    type PayloadBuilderAttributes = OpPayloadBuilderAttributes<N::SignedTx>;

    fn block_to_payload(
        block: SealedBlock<
            <<Self::BuiltPayload as BuiltPayload>::Primitives as NodePrimitives>::Block,
        >,
    ) -> Self::ExecutionData {
        OpExecutionData::from_block_unchecked(block.hash(), &block.into_block())
    }
}<|MERGE_RESOLUTION|>--- conflicted
+++ resolved
@@ -27,11 +27,7 @@
 
 pub mod config;
 
-<<<<<<< HEAD
-/// A default payload type for [`OpEngineTypes`]
-=======
 /// ZST that aggregates Optimism [`PayloadTypes`].
->>>>>>> 710a7834
 #[derive(Debug, Default, Clone, serde::Deserialize, serde::Serialize)]
 #[non_exhaustive]
 pub struct OpPayloadTypes<N: NodePrimitives = OpPrimitives>(core::marker::PhantomData<N>);
