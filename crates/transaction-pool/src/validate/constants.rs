--- conflicted
+++ resolved
@@ -9,14 +9,10 @@
 /// more expensive to propagate; larger transactions also take more resources
 /// to validate whether they fit into the pool or not. Default is 4 times [`TX_SLOT_BYTE_SIZE`],
 /// which defaults to 32 KiB, so 128 KiB.
-<<<<<<< HEAD
-pub const DEFAULT_MAX_TX_INPUT_BYTES: usize = 4 * TX_SLOT_BYTE_SIZE; // 128KB
-=======
 pub const DEFAULT_MAX_TX_INPUT_BYTES: usize = 4 * TX_SLOT_BYTE_SIZE; // 128KB
 
 /// Maximum bytecode to permit for a contract.
 pub const MAX_CODE_BYTE_SIZE: usize = revm_primitives::eip170::MAX_CODE_SIZE;
 
 /// Maximum initcode to permit in a creation transaction and create instructions.
-pub const MAX_INIT_CODE_BYTE_SIZE: usize = revm_primitives::eip3860::MAX_INITCODE_SIZE;
->>>>>>> 6db7b1dc
+pub const MAX_INIT_CODE_BYTE_SIZE: usize = revm_primitives::eip3860::MAX_INITCODE_SIZE;