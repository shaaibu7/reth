--- conflicted
+++ resolved
@@ -103,22 +103,13 @@
     /// Create new provider instance that wraps the database and the blockchain tree, using the
     /// provided latest header to initialize the chain info tracker, alongside the finalized header
     /// if it exists.
-<<<<<<< HEAD
-    pub fn with_block_information(
-=======
     pub fn with_blocks(
->>>>>>> a90fc90d
         database: ProviderFactory<DB>,
         tree: Arc<dyn TreeViewer>,
         latest: SealedHeader,
         finalized: Option<SealedHeader>,
-<<<<<<< HEAD
-    ) -> ProviderResult<Self> {
-        Ok(Self { database, tree, chain_info: ChainInfoTracker::new(latest, finalized) })
-=======
     ) -> Self {
         Self { database, tree, chain_info: ChainInfoTracker::new(latest, finalized) }
->>>>>>> a90fc90d
     }
 
     /// Create a new provider using only the database and the tree, fetching the latest header from
@@ -133,17 +124,7 @@
         let finalized_block_number = provider.last_finalized_block_number()?;
         let finalized_header = provider.sealed_header(finalized_block_number)?;
 
-<<<<<<< HEAD
-        drop(provider);
-        Self::with_block_information(
-            database,
-            tree,
-            latest_header.seal(best.best_hash),
-            finalized_header,
-        )
-=======
         Ok(Self::with_blocks(database, tree, latest_header.seal(best.best_hash), finalized_header))
->>>>>>> a90fc90d
     }
 
     /// Ensures that the given block number is canonical (synced)
