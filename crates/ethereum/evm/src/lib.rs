--- conflicted
+++ resolved
@@ -159,13 +159,10 @@
 
         if let Some(blob_params) = &blob_params {
             cfg_env.set_max_blobs_per_tx(blob_params.max_blobs_per_tx);
-<<<<<<< HEAD
         }
 
         if self.chain_spec().is_osaka_active_at_timestamp(header.timestamp) {
             cfg_env.tx_gas_limit_cap = Some(MAX_TX_GAS_LIMIT_OSAKA);
-=======
->>>>>>> 1c169257
         }
 
         // derive the EIP-4844 blob fees from the header's `excess_blob_gas` and the current
@@ -210,13 +207,10 @@
 
         if let Some(blob_params) = &blob_params {
             cfg.set_max_blobs_per_tx(blob_params.max_blobs_per_tx);
-<<<<<<< HEAD
         }
 
         if self.chain_spec().is_osaka_active_at_timestamp(attributes.timestamp) {
             cfg.tx_gas_limit_cap = Some(MAX_TX_GAS_LIMIT_OSAKA);
-=======
->>>>>>> 1c169257
         }
 
         // if the parent block did not have excess blob gas (i.e. it was pre-cancun), but it is
