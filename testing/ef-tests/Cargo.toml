[package]
name = "ef-tests"
version.workspace = true
description = "EF testing support for reth."
edition.workspace = true
rust-version.workspace = true
license.workspace = true
homepage.workspace = true
repository.workspace = true

[lints]
workspace = true

[features]
ef-tests = []
asm-keccak = ["alloy-primitives/asm-keccak", "revm/asm-keccak"]

[dependencies]
reth-chainspec.workspace = true
reth-primitives-traits.workspace = true
reth-ethereum-primitives.workspace = true
reth-consensus.workspace = true

reth-db = { workspace = true, features = ["mdbx", "test-utils", "disable-lock"] }
reth-db-api.workspace = true
reth-db-common.workspace = true
reth-provider = { workspace = true, features = ["test-utils"] }

reth-evm.workspace = true
reth-tracing.workspace = true
reth-evm-ethereum.workspace = true
reth-ethereum-consensus.workspace = true
reth-stateless = { workspace = true }
reth-revm = { workspace = true, features = ["std", "witness"] }
reth-trie.workspace = true
reth-trie-db.workspace = true
revm = { workspace = true, features = ["secp256k1", "blst", "c-kzg"] }

alloy-rlp.workspace = true
alloy-primitives.workspace = true
alloy-eips.workspace = true
alloy-consensus.workspace = true
alloy-genesis.workspace = true

walkdir.workspace = true
serde.workspace = true
serde_json.workspace = true
thiserror.workspace = true
rayon.workspace = true
<<<<<<< HEAD
tracing.workspace = true
=======
# TODO: When we build for a windows target on an ubuntu runner, crunchy tries to
# get the wrong path, update this when the workflow has been updated
#
# See: https://github.com/eira-fransham/crunchy/issues/13
crunchy = "=0.2.2"
>>>>>>> a135c4b7
<|MERGE_RESOLUTION|>--- conflicted
+++ resolved
@@ -47,12 +47,9 @@
 serde_json.workspace = true
 thiserror.workspace = true
 rayon.workspace = true
-<<<<<<< HEAD
 tracing.workspace = true
-=======
 # TODO: When we build for a windows target on an ubuntu runner, crunchy tries to
 # get the wrong path, update this when the workflow has been updated
 #
 # See: https://github.com/eira-fransham/crunchy/issues/13
 crunchy = "=0.2.2"
->>>>>>> a135c4b7
